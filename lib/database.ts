<<<<<<< HEAD
import { db } from './firebase';
import {
  collection,
  doc,
  getDoc,
  getDocs,
  addDoc,
  updateDoc,
  deleteDoc,
  setDoc,
  query,
  where,
  orderBy,
  writeBatch,
  Timestamp
} from 'firebase/firestore';
import { firestoreConnectionManager } from './firestore-connection';
import {
  ImageData,
  Tag,
  Prompt,
  DBResult,
  ExportData,
  ImportOptions,
  ImportResult,
  ImageDocument,
  PromptDocument,
  TagDocument,
  ImageTagDocument,
  COLLECTIONS
} from '@/types';
import { deleteImageFromStorage } from './image-storage';
import { generateId } from './utils';

// Firestore 数据库操作类
export class Database {
  private static instance: Database;



  // ==================== 图片操作 ====================
  
  // 保存图片元数据
  static async saveImageMetadata(imageData: Omit<ImageData, 'id'>, imageId: string): Promise<void> {
    const imageDoc: Omit<ImageDocument, 'id'> = {
      url: imageData.url,
      title: imageData.title,
      createdAt: imageData.createdAt,
      updatedAt: imageData.updatedAt,
      usageCount: imageData.usageCount || 0
    };
    
    const docRef = doc(db, COLLECTIONS.IMAGES, imageId);
    await updateDoc(docRef, imageDoc);
    
    // 保存提示词
    if (imageData.prompts && imageData.prompts.length > 0) {
      await this.savePrompts(imageId, imageData.prompts);
    }
    
    // 保存标签关联
    if (imageData.tags && imageData.tags.length > 0) {
      await this.saveImageTags(imageId, imageData.tags);
    }
  }
  
  // 创建图片记录
  static async createImage(imageData: Omit<ImageData, 'id'>): Promise<string> {
    return await firestoreConnectionManager.withRetry(async () => {
      const imageId = generateId();
      const imageDoc: ImageDocument = {
        id: imageId,
        url: imageData.url,
        title: imageData.title,
        createdAt: imageData.createdAt,
        updatedAt: imageData.updatedAt,
        usageCount: imageData.usageCount || 0
      };
      
      const docRef = doc(db, COLLECTIONS.IMAGES, imageId);
      await setDoc(docRef, imageDoc);
      
      // 保存提示词
      if (imageData.prompts && imageData.prompts.length > 0) {
        await this.savePrompts(imageId, imageData.prompts);
      }
      
      // 保存标签关联
      if (imageData.tags && imageData.tags.length > 0) {
        await this.saveImageTags(imageId, imageData.tags);
      }
      
      return imageId;
    });
  }
  
  // 更新图片元数据
  static async updateImageMetadata(imageId: string, updates: Partial<ImageData>): Promise<void> {
    const docRef = doc(db, COLLECTIONS.IMAGES, imageId);
    const updateData: Partial<ImageDocument> = {
      updatedAt: new Date().toISOString()
    };
    
    if (updates.title !== undefined) updateData.title = updates.title;
    if (updates.url !== undefined) updateData.url = updates.url;
    if (updates.usageCount !== undefined) updateData.usageCount = updates.usageCount;
    
    await updateDoc(docRef, updateData);
    
    // 更新提示词
    if (updates.prompts !== undefined) {
      await this.updatePrompts(imageId, updates.prompts);
    }
    
    // 更新标签关联
    if (updates.tags !== undefined) {
      await this.updateImageTags(imageId, updates.tags);
    }
  }
  
  // 删除图片元数据
  static async deleteImageMetadata(imageId: string): Promise<void> {
    const batch = writeBatch(db);
    
    // 删除图片文档
    const imageRef = doc(db, COLLECTIONS.IMAGES, imageId);
    batch.delete(imageRef);
    
    // 删除相关提示词
    const promptsQuery = query(
      collection(db, COLLECTIONS.PROMPTS),
      where('imageId', '==', imageId)
    );
    const promptsSnapshot = await getDocs(promptsQuery);
    promptsSnapshot.forEach(doc => {
      batch.delete(doc.ref);
    });
    
    // 删除相关标签关联
    const imageTagsQuery = query(
      collection(db, COLLECTIONS.IMAGE_TAGS),
      where('imageId', '==', imageId)
    );
    const imageTagsSnapshot = await getDocs(imageTagsQuery);
    imageTagsSnapshot.forEach(doc => {
      batch.delete(doc.ref);
    });
    
    await batch.commit();
  }
  
  // 获取图片元数据
  static async getImageMetadata(imageId: string): Promise<ImageData | null> {
    try {
      const docRef = doc(db, COLLECTIONS.IMAGES, imageId);
      const docSnap = await getDoc(docRef);
      
      if (!docSnap.exists()) {
        return null;
      }
      
      const imageDoc = docSnap.data() as ImageDocument;
      
      // 获取提示词
      const prompts = await this.getPromptsByImageId(imageId);
      
      // 获取标签
      const tags = await this.getTagsByImageId(imageId);
      
      return {
        id: imageId,
        url: imageDoc.url,
        title: imageDoc.title,
        prompts,
        tags,
        createdAt: imageDoc.createdAt,
        updatedAt: imageDoc.updatedAt,
        usageCount: imageDoc.usageCount
      };
    } catch (error) {
      console.error(`Error fetching metadata for ${imageId}:`, error);
      return null;
    }
  }
  
  // 获取所有图片元数据
  static async getAllImagesMetadata(): Promise<ImageData[]> {
    try {
      const q = query(
        collection(db, COLLECTIONS.IMAGES),
        orderBy('createdAt', 'desc')
      );
      const querySnapshot = await getDocs(q);
      
      const images: ImageData[] = [];
      
      for (const docSnap of querySnapshot.docs) {
        const imageDoc = docSnap.data() as ImageDocument;
        const imageId = docSnap.id;
        
        // 获取提示词
        const prompts = await this.getPromptsByImageId(imageId);
        
        // 获取标签
        const tags = await this.getTagsByImageId(imageId);
        
        images.push({
          id: imageId,
          url: imageDoc.url,
          title: imageDoc.title,
          prompts,
          tags,
          createdAt: imageDoc.createdAt,
          updatedAt: imageDoc.updatedAt,
          usageCount: imageDoc.usageCount
        });
      }
      
      return images;
    } catch (error) {
      console.error('Error fetching all images metadata:', error);
      return [];
    }
  }
  
  // ==================== 提示词操作 ====================
  
  // 保存提示词
  static async savePrompts(imageId: string, prompts: Prompt[]): Promise<void> {
    const batch = writeBatch(db);
    
    // 先删除现有提示词
    const existingQuery = query(
      collection(db, COLLECTIONS.PROMPTS),
      where('imageId', '==', imageId)
    );
    const existingSnapshot = await getDocs(existingQuery);
    existingSnapshot.forEach(doc => {
      batch.delete(doc.ref);
    });
    
    // 添加新提示词
    prompts.forEach(prompt => {
      const promptDoc: PromptDocument = {
        id: prompt.id,
        imageId,
        title: prompt.title,
        content: prompt.content,
        color: prompt.color,
        order: prompt.order,
        createdAt: prompt.createdAt || new Date().toISOString(),
        updatedAt: prompt.updatedAt || new Date().toISOString()
      };
      
      const docRef = doc(db, COLLECTIONS.PROMPTS, prompt.id);
      batch.set(docRef, promptDoc);
    });
    
    await batch.commit();
  }
  
  // 更新提示词
  static async updatePrompts(imageId: string, prompts: Prompt[]): Promise<void> {
    await this.savePrompts(imageId, prompts);
  }
  
  // 根据图片ID获取提示词
  static async getPromptsByImageId(imageId: string): Promise<Prompt[]> {
    try {
      const q = query(
        collection(db, COLLECTIONS.PROMPTS),
        where('imageId', '==', imageId),
        orderBy('order', 'asc')
      );
      const querySnapshot = await getDocs(q);
      
      return querySnapshot.docs.map(doc => {
        const promptDoc = doc.data() as PromptDocument;
        return {
          id: promptDoc.id,
          title: promptDoc.title,
          content: promptDoc.content,
          color: promptDoc.color,
          order: promptDoc.order,
          createdAt: promptDoc.createdAt,
          updatedAt: promptDoc.updatedAt
        };
      });
    } catch (error) {
      console.error(`Error fetching prompts for image ${imageId}:`, error);
      return [];
    }
  }
  
  // 获取所有提示词
  static async getPrompts(): Promise<Prompt[]> {
    try {
      const q = query(
        collection(db, COLLECTIONS.PROMPTS),
        orderBy('createdAt', 'desc')
      );
      const querySnapshot = await getDocs(q);
      
      const promptsMap = new Map<string, Prompt>();
      
      querySnapshot.docs.forEach(doc => {
        const promptDoc = doc.data() as PromptDocument;
        const prompt: Prompt = {
          id: promptDoc.id,
          title: promptDoc.title,
          content: promptDoc.content,
          color: promptDoc.color,
          order: promptDoc.order,
          createdAt: promptDoc.createdAt,
          updatedAt: promptDoc.updatedAt
        };
        
        // 去重，保留最新的
        if (!promptsMap.has(prompt.id) || 
            new Date(prompt.updatedAt || prompt.createdAt || '') > 
            new Date(promptsMap.get(prompt.id)?.updatedAt || promptsMap.get(prompt.id)?.createdAt || '')) {
          promptsMap.set(prompt.id, prompt);
        }
      });
      
      return Array.from(promptsMap.values());
    } catch (error) {
      console.error('Error fetching all prompts:', error);
      return [];
    }
  }
  
  // ==================== 标签操作 ====================
  
  // 保存图片标签关联
  static async saveImageTags(imageId: string, tags: Tag[]): Promise<void> {
    const batch = writeBatch(db);
    
    // 先删除现有关联
    const existingQuery = query(
      collection(db, COLLECTIONS.IMAGE_TAGS),
      where('imageId', '==', imageId)
    );
    const existingSnapshot = await getDocs(existingQuery);
    existingSnapshot.forEach(doc => {
      batch.delete(doc.ref);
    });
    
    // 添加新关联
    for (const tag of tags) {
      // 确保标签存在
      await this.ensureTagExists(tag);
      
      const imageTagDoc: ImageTagDocument = {
        id: generateId(),
        imageId,
        tagId: tag.id,
        createdAt: new Date().toISOString()
      };
      
      const docRef = doc(db, COLLECTIONS.IMAGE_TAGS, imageTagDoc.id);
      batch.set(docRef, imageTagDoc);
    }
    
    await batch.commit();
  }
  
  // 更新图片标签关联
  static async updateImageTags(imageId: string, tags: Tag[]): Promise<void> {
    await this.saveImageTags(imageId, tags);
  }
  
  // 确保标签存在
  static async ensureTagExists(tag: Tag): Promise<void> {
    const docRef = doc(db, COLLECTIONS.TAGS, tag.id);
    const docSnap = await getDoc(docRef);
    
    if (!docSnap.exists()) {
      const tagDoc: TagDocument = {
        id: tag.id,
        name: tag.name,
        color: tag.color,
        usageCount: tag.usageCount || 0,
        createdAt: tag.createdAt || new Date().toISOString(),
        updatedAt: tag.updatedAt || new Date().toISOString()
      };
      
      await setDoc(docRef, tagDoc);
    }
  }
  
  // 根据图片ID获取标签
  static async getTagsByImageId(imageId: string): Promise<Tag[]> {
    try {
      const imageTagsQuery = query(
        collection(db, COLLECTIONS.IMAGE_TAGS),
        where('imageId', '==', imageId)
      );
      const imageTagsSnapshot = await getDocs(imageTagsQuery);
      
      const tagIds = imageTagsSnapshot.docs.map(doc => {
        const imageTagDoc = doc.data() as ImageTagDocument;
        return imageTagDoc.tagId;
      });
      
      if (tagIds.length === 0) {
        return [];
      }
      
      const tags: Tag[] = [];
      
      // 批量获取标签信息
      for (const tagId of tagIds) {
        const tagRef = doc(db, COLLECTIONS.TAGS, tagId);
        const tagSnap = await getDoc(tagRef);
        
        if (tagSnap.exists()) {
          const tagDoc = tagSnap.data() as TagDocument;
          tags.push({
            id: tagDoc.id,
            name: tagDoc.name,
            color: tagDoc.color,
            usageCount: tagDoc.usageCount,
            createdAt: tagDoc.createdAt,
            updatedAt: tagDoc.updatedAt
          });
        }
      }
      
      return tags;
    } catch (error) {
      console.error(`Error fetching tags for image ${imageId}:`, error);
      return [];
    }
  }
  
  // 获取所有标签
  static async getTags(): Promise<Tag[]> {
    try {
      const q = query(
        collection(db, COLLECTIONS.TAGS),
        orderBy('name', 'asc')
      );
      const querySnapshot = await getDocs(q);
      
      return querySnapshot.docs.map(doc => {
        const tagDoc = doc.data() as TagDocument;
        return {
          id: tagDoc.id,
          name: tagDoc.name,
          color: tagDoc.color,
          usageCount: tagDoc.usageCount,
          createdAt: tagDoc.createdAt,
          updatedAt: tagDoc.updatedAt
        };
      });
    } catch (error) {
      console.error('Error fetching all tags:', error);
      return [];
    }
  }
  
  // ==================== 复合操作 ====================
  
  // 获取所有图片
  static async getAllImages(): Promise<DBResult<ImageData[]>> {
    try {
      const images = await this.getAllImagesMetadata();
      return {
        success: true,
        data: images,
=======
import { 
  collection, 
  doc, 
  getDocs, 
  getDoc, 
  addDoc, 
  updateDoc, 
  deleteDoc, 
  setDoc,
  query, 
  orderBy, 
  where, 
  onSnapshot,
  serverTimestamp,
  writeBatch,
  Timestamp
} from 'firebase/firestore';
import { db } from './firebase';
import { ImageData, Tag, Prompt, DBResult } from '@/types';

// Firestore集合名称
const COLLECTIONS = {
  IMAGES: 'images',
  PROMPTS: 'prompts'
} as const;

// 客户端数据库操作类
export class Database {
  // 获取所有图片（实时监听）
  static subscribeToImages(callback: (images: ImageData[]) => void, onError?: (error: Error) => void): () => void {
    const imagesRef = collection(db, COLLECTIONS.IMAGES);
    const q = query(imagesRef, orderBy('createdAt', 'desc'));
    
    return onSnapshot(q, 
      async (snapshot) => {
        const images: ImageData[] = [];
        
        for (const docSnap of snapshot.docs) {
          const imageData = docSnap.data();
          const image: ImageData = {
            id: docSnap.id,
            title: imageData.title,
            url: imageData.url,
            prompts: imageData.prompts || [],
            tags: imageData.tags || [],
            createdAt: imageData.createdAt?.toDate?.()?.toISOString() || imageData.createdAt,
            updatedAt: imageData.updatedAt?.toDate?.()?.toISOString() || imageData.updatedAt
          };
          images.push(image);
        }
        
        callback(images);
      },
      (error) => {
        console.error('图片监听错误:', error);
        if (onError) onError(error);
      }
    );
  }

  // 获取所有标签（实时监听）- 从图片数据中提取
  static subscribeToTags(callback: (tags: Tag[]) => void, onError?: (error: Error) => void): () => void {
    const imagesRef = collection(db, COLLECTIONS.IMAGES);
    const q = query(imagesRef, orderBy('createdAt', 'desc'));
    
    return onSnapshot(q,
      (snapshot) => {
        const tagMap = new Map<string, Tag>();
        
        // 从所有图片中提取标签
        snapshot.docs.forEach(doc => {
          const data = doc.data();
          const imageTags = data.tags || [];
          
          imageTags.forEach((tag: Tag) => {
            if (tagMap.has(tag.name)) {
              const existingTag = tagMap.get(tag.name)!;
              existingTag.usageCount = (existingTag.usageCount || 0) + 1;
              // 保持最新的更新时间
              if (tag.updatedAt && (!existingTag.updatedAt || tag.updatedAt > existingTag.updatedAt)) {
                existingTag.updatedAt = tag.updatedAt;
              }
            } else {
              tagMap.set(tag.name, {
                ...tag,
                usageCount: 1
              });
            }
          });
        });
        
        // 转换为数组并按使用次数排序
        const tags = Array.from(tagMap.values()).sort((a, b) => (b.usageCount || 0) - (a.usageCount || 0));
        
        callback(tags);
      },
      (error) => {
        console.error('标签监听错误:', error);
        if (onError) onError(error);
      }
    );
  }

  // 监听特定图片的变化
  static subscribeToImage(id: string, callback: (image: ImageData | null) => void, onError?: (error: Error) => void): () => void {
    const docRef = doc(db, COLLECTIONS.IMAGES, id);
    
    return onSnapshot(docRef,
      (docSnap) => {
        if (docSnap.exists()) {
          const data = docSnap.data();
          const image: ImageData = {
            id: docSnap.id,
            title: data.title,
            url: data.url,
            prompts: data.prompts || [],
            tags: data.tags || [],
            createdAt: data.createdAt?.toDate?.()?.toISOString() || data.createdAt,
            updatedAt: data.updatedAt?.toDate?.()?.toISOString() || data.updatedAt
          };
          callback(image);
        } else {
          callback(null);
        }
      },
      (error) => {
        console.error('单个图片监听错误:', error);
        if (onError) onError(error);
      }
    );
  }

  // 搜索图片（实时监听）
  static subscribeToSearchImages(
    searchQuery: string, 
    tags: Tag[] = [], 
    callback: (images: ImageData[]) => void,
    onError?: (error: Error) => void
  ): () => void {
    const imagesRef = collection(db, COLLECTIONS.IMAGES);
    let q = query(imagesRef, orderBy('createdAt', 'desc'));
    
    // 如果有标签筛选，添加标签过滤条件
    if (tags.length > 0) {
      const tagNames = tags.map(tag => tag.name);
      q = query(imagesRef, where('tags', 'array-contains-any', tagNames), orderBy('createdAt', 'desc'));
    }
    
    return onSnapshot(q,
      (snapshot) => {
        let images: ImageData[] = snapshot.docs.map(doc => {
          const data = doc.data();
          return {
            id: doc.id,
            title: data.title,
            url: data.url,
            prompts: data.prompts || [],
            tags: data.tags || [],
            createdAt: data.createdAt?.toDate?.()?.toISOString() || data.createdAt,
            updatedAt: data.updatedAt?.toDate?.()?.toISOString() || data.updatedAt
          };
        });
        
        // 如果有搜索查询，进行客户端过滤
        if (searchQuery.trim()) {
          const query = searchQuery.toLowerCase();
          images = images.filter(image => 
            image.title.toLowerCase().includes(query) ||
            image.prompts.some(prompt => 
              prompt.title.toLowerCase().includes(query) ||
              prompt.content.toLowerCase().includes(query)
            ) ||
            image.tags.some(tag => tag.name.toLowerCase().includes(query))
          );
        }
        
        callback(images);
      },
      (error) => {
        console.error('搜索图片监听错误:', error);
        if (onError) onError(error);
      }
    );
  }
  
  // 添加图片到 Firestore
  static async addImage(imageData: Omit<ImageData, 'id' | 'createdAt' | 'updatedAt'> & { prompt_blocks?: any[] }): Promise<DBResult<ImageData>> {
    try {
      const { prompt_blocks, ...mainImageData } = imageData;

      const imageDocRef = await addDoc(collection(db, COLLECTIONS.IMAGES), {
        ...mainImageData,
        createdAt: serverTimestamp(),
        updatedAt: serverTimestamp(),
        is_valid: true, // 标记为已验证
      });

      // 如果有 prompt_blocks，批量添加到子集合
      if (prompt_blocks && prompt_blocks.length > 0) {
        const batch = writeBatch(db);
        const promptsRef = collection(db, COLLECTIONS.IMAGES, imageDocRef.id, 'prompt_blocks');
        
        prompt_blocks.forEach(block => {
          const newPromptRef = doc(promptsRef);
          batch.set(newPromptRef, {
            ...block,
            create_time: serverTimestamp(),
            update_time: serverTimestamp(),
          });
        });
        await batch.commit();
      }

      const newImageDoc = await getDoc(imageDocRef);
      const newImageData = {
        id: newImageDoc.id,
        ...newImageDoc.data(),
      } as ImageData;

      return {
        success: true,
        data: newImageData,
>>>>>>> ef83feff
      };
    } catch (error) {
      console.error('添加图片失败:', error);
      return {
        success: false,
        error: '添加图片失败',
      };
    }
  }
<<<<<<< HEAD
  
  // 更新图片
  static async updateImage(id: string, updates: Partial<ImageData>): Promise<DBResult<ImageData>> {
    try {
      await this.updateImageMetadata(id, updates);
      const updatedImage = await this.getImageMetadata(id);
      if (!updatedImage) {
        return { success: false, error: 'Image not found after update' };
      }
      return { success: true, data: updatedImage };
    } catch (error) {
      console.error('Failed to update image metadata:', error);
      return { success: false, error: 'Failed to update image metadata' };
    }
  }
  
  // 添加图片
  static async addImage(imageData: Omit<ImageData, 'id' | 'createdAt' | 'updatedAt'>): Promise<DBResult<ImageData>> {
    try {
      const now = new Date().toISOString();
      const fullImageData: Omit<ImageData, 'id'> = {
        ...imageData,
        createdAt: now,
        updatedAt: now,
        usageCount: 0
      };
      
      const imageId = await this.createImage(fullImageData);
      const createdImage = await this.getImageMetadata(imageId);
      
      if (!createdImage) {
        return { success: false, error: 'Failed to create image' };
      }
      
      return { success: true, data: createdImage };
    } catch (error) {
      console.error('Failed to add image:', error);
      return { success: false, error: 'Failed to add image' };
    }
  }
  
  // 删除图片
  static async deleteImage(imageId: string): Promise<DBResult<void>> {
    try {
      // 同时删除 Storage 中的图片文件和 Firestore 中的元数据
      await deleteImageFromStorage(imageId);
      await this.deleteImageMetadata(imageId);
      return { success: true, data: undefined };
    } catch (error) {
      console.error('Failed to delete image:', error);
      return { success: false, error: 'Failed to delete image' };
    }
  }
  
  // 导出所有数据
  static async exportAllData(): Promise<DBResult<ExportData>> {
    try {
      // 获取所有图片数据
      const imagesResult = await this.getAllImages();
      if (!imagesResult.success) {
        return {
          success: false,
          error: imagesResult.error,
        };
      }
      
      // 获取所有标签数据
      const tags = await this.getTags();
      
      const images = imagesResult.data || [];
      
      // 计算总的提示词数量
      const totalPrompts = images.reduce((sum, image) => sum + (image.prompts?.length || 0), 0);
      
      const exportData: ExportData = {
        version: '1.0.0',
        exportedAt: new Date().toISOString(),
        images,
        tags,
        metadata: {
          totalImages: images.length,
          totalTags: tags.length,
          totalPrompts,
        },
=======

  // 获取所有图片（一次性）
  static async getAllImages(): Promise<DBResult<ImageData[]>> {
    try {
      const imagesRef = collection(db, COLLECTIONS.IMAGES);
      const q = query(imagesRef, orderBy('createdAt', 'desc'));
      const snapshot = await getDocs(q);
      
      const images: ImageData[] = snapshot.docs.map(doc => {
        const data = doc.data();
        return {
          id: doc.id,
          title: data.title,
          url: data.url,
          prompts: data.prompts || [],
          tags: data.tags || [],
          createdAt: data.createdAt?.toDate?.()?.toISOString() || data.createdAt,
          updatedAt: data.updatedAt?.toDate?.()?.toISOString() || data.updatedAt
        };
      });
      
      return {
        success: true,
        data: images
      };
    } catch (error) {
      console.error('获取图片失败:', error);
      return {
        success: false,
        error: '获取图片失败'
      };
    }
  }
  
  // 根据ID获取单个图片
  static async getImageById(id: string): Promise<DBResult<ImageData>> {
    try {
      const docRef = doc(db, COLLECTIONS.IMAGES, id);
      const docSnap = await getDoc(docRef);
      
      if (!docSnap.exists()) {
        return {
          success: false,
          error: '图片不存在'
        };
      }
      
      const data = docSnap.data();
      const image: ImageData = {
        id: docSnap.id,
        title: data.title,
        url: data.url,
        prompts: data.prompts || [],
        tags: data.tags || [],
        createdAt: data.createdAt?.toDate?.()?.toISOString() || data.createdAt,
        updatedAt: data.updatedAt?.toDate?.()?.toISOString() || data.updatedAt
>>>>>>> ef83feff
      };
      
      return {
        success: true,
<<<<<<< HEAD
        data: exportData,
      };
    } catch (error) {
      console.error('导出数据失败:', error);
      return {
        success: false,
        error: '导出数据失败',
      };
    }
  }
  
  // 导入数据
  static async importData(data: ExportData, options: ImportOptions): Promise<DBResult<ImportResult>> {
    try {
      const result: ImportResult = {
        importedImages: 0,
        importedTags: 0,
        importedPrompts: 0,
        skippedImages: 0,
        errors: []
      };
      
      const batch = writeBatch(db);
      let batchCount = 0;
      const BATCH_SIZE = 500; // Firestore批处理限制
      
      // 如果是替换模式，先清空现有数据
      if (options.mode === 'replace') {
        // 清空所有集合
        const collections = [COLLECTIONS.IMAGES, COLLECTIONS.PROMPTS, COLLECTIONS.TAGS, COLLECTIONS.IMAGE_TAGS];
        
        for (const collectionName of collections) {
          const q = query(collection(db, collectionName));
          const snapshot = await getDocs(q);
          
          snapshot.docs.forEach(doc => {
            batch.delete(doc.ref);
            batchCount++;
            
            if (batchCount >= BATCH_SIZE) {
              // 执行当前批次并重置
              batch.commit();
              batchCount = 0;
            }
          });
        }
        
        if (batchCount > 0) {
          await batch.commit();
          batchCount = 0;
        }
      }
      
      // 导入标签
      for (const tag of data.tags) {
        try {
          const tagId = options.preserveIds ? tag.id : generateId();
          
          // 检查是否跳过重复项
          if (options.skipDuplicates && options.mode === 'merge') {
            const existingTag = await getDoc(doc(db, COLLECTIONS.TAGS, tagId));
            if (existingTag.exists()) {
              continue;
            }
          }
          
          const tagDoc: TagDocument = {
            id: tagId,
            name: tag.name,
            color: tag.color,
            usageCount: tag.usageCount || 0,
            createdAt: tag.createdAt || new Date().toISOString(),
            updatedAt: tag.updatedAt || new Date().toISOString()
          };
          
          const tagRef = doc(db, COLLECTIONS.TAGS, tagId);
          batch.set(tagRef, tagDoc);
          batchCount++;
          result.importedTags++;
          
          if (batchCount >= BATCH_SIZE) {
            await batch.commit();
            batchCount = 0;
          }
        } catch (error) {
          result.errors.push(`导入标签失败: ${tag.name} - ${error}`);
        }
      }
      
      // 导入图片和相关数据
      for (const image of data.images) {
        try {
          const imageId = options.preserveIds ? image.id : generateId();
          
          // 检查是否跳过重复项
          if (options.skipDuplicates && options.mode === 'merge') {
            const existingImage = await getDoc(doc(db, COLLECTIONS.IMAGES, imageId));
            if (existingImage.exists()) {
              result.skippedImages++;
              continue;
            }
          }
          
          // 创建图片文档
          const imageDoc: ImageDocument = {
            id: imageId,
            url: image.url,
            title: image.title,
            createdAt: image.createdAt,
            updatedAt: image.updatedAt,
            usageCount: image.usageCount || 0
          };
          
          const imageRef = doc(db, COLLECTIONS.IMAGES, imageId);
          batch.set(imageRef, imageDoc);
          batchCount++;
          result.importedImages++;
          
          // 导入提示词
          if (image.prompts && image.prompts.length > 0) {
            for (const prompt of image.prompts) {
              const promptId = options.preserveIds ? prompt.id : generateId();
              
              const promptDoc: PromptDocument = {
                id: promptId,
                imageId,
                title: prompt.title,
                content: prompt.content,
                color: prompt.color,
                order: prompt.order,
                createdAt: prompt.createdAt || new Date().toISOString(),
                updatedAt: prompt.updatedAt || new Date().toISOString()
              };
              
              const promptRef = doc(db, COLLECTIONS.PROMPTS, promptId);
              batch.set(promptRef, promptDoc);
              batchCount++;
              result.importedPrompts++;
              
              if (batchCount >= BATCH_SIZE) {
                await batch.commit();
                batchCount = 0;
              }
            }
          }
          
          // 导入图片标签关联
          if (image.tags && image.tags.length > 0) {
            for (const tag of image.tags) {
              const imageTagId = generateId();
              const tagId = options.preserveIds ? tag.id : 
                // 如果不保留ID，需要根据标签名称查找新的标签ID
                (await this.findTagByName(tag.name))?.id || tag.id;
              
              const imageTagDoc: ImageTagDocument = {
                id: imageTagId,
                imageId,
                tagId,
                createdAt: new Date().toISOString()
              };
              
              const imageTagRef = doc(db, COLLECTIONS.IMAGE_TAGS, imageTagId);
              batch.set(imageTagRef, imageTagDoc);
              batchCount++;
              
              if (batchCount >= BATCH_SIZE) {
                await batch.commit();
                batchCount = 0;
              }
            }
          }
          
          if (batchCount >= BATCH_SIZE) {
            await batch.commit();
            batchCount = 0;
          }
        } catch (error) {
          result.errors.push(`导入图片失败: ${image.title} - ${error}`);
          result.skippedImages++;
        }
      }
      
      // 提交剩余的批次
      if (batchCount > 0) {
        await batch.commit();
      }
      
      return {
        success: true,
        data: result
      };
    } catch (error) {
      console.error('导入数据失败:', error);
      return {
        success: false,
        error: '导入数据失败'
      };
    }
  }
  
  // 根据名称查找标签
  private static async findTagByName(name: string): Promise<Tag | null> {
    try {
      const q = query(
        collection(db, COLLECTIONS.TAGS),
        where('name', '==', name)
      );
      const querySnapshot = await getDocs(q);
=======
        data: image
      };
    } catch (error) {
      console.error('获取图片失败:', error);
      return {
        success: false,
        error: '获取图片失败'
      };
    }
  }
  

  
  // 更新图片
  static async updateImage(id: string, updates: Partial<ImageData>): Promise<DBResult<ImageData>> {
    try {
      const docRef = doc(db, COLLECTIONS.IMAGES, id);
      
      // 获取原始数据以比较标签变化
      const originalDoc = await getDoc(docRef);
      if (!originalDoc.exists()) {
        return {
          success: false,
          error: '图片不存在'
        };
      }
      
      const originalData = originalDoc.data();
      const originalTags = originalData.tags || [];
      const newTags = updates.tags || originalTags;
      
      const updateData: any = {
        ...updates,
        updatedAt: serverTimestamp()
      };
      
      // 移除不需要的字段
      delete updateData.id;
      delete updateData.createdAt;
      
      await updateDoc(docRef, updateData);
      
      // 获取更新后的数据
      const updatedDoc = await getDoc(docRef);
      const updatedData = updatedDoc.data()!;
      
      const updatedImage: ImageData = {
        id: updatedDoc.id,
        title: updatedData.title,
        url: updatedData.url,
        prompts: updatedData.prompts || [],
        tags: updatedData.tags || [],
        createdAt: updatedData.createdAt?.toDate?.()?.toISOString() || updatedData.createdAt,
        updatedAt: updatedData.updatedAt?.toDate?.()?.toISOString() || updatedData.updatedAt
      };
      
      return {
        success: true,
        data: updatedImage
      };
    } catch (error) {
      console.error('更新图片失败:', error);
      return {
        success: false,
        error: '更新图片失败'
      };
    }
  }
  
  // 删除图片
  static async deleteImage(id: string): Promise<DBResult<void>> {
    try {
      const docRef = doc(db, COLLECTIONS.IMAGES, id);
      
      // 获取图片数据以删除存储中的图片和更新标签
      const docSnap = await getDoc(docRef);
      if (!docSnap.exists()) {
        return {
          success: false,
          error: '图片不存在'
        };
      }
      
      const imageData = docSnap.data();
      
      // 删除Firestore中的文档
      await deleteDoc(docRef);
      
      return {
        success: true
      };
    } catch (error) {
      console.error('删除图片失败:', error);
      return {
        success: false,
        error: '删除图片失败'
      };
    }
  }
  
  // 获取所有标签 - 从图片数据中提取
  static async getAllTags(): Promise<DBResult<Tag[]>> {
    try {
      const imagesRef = collection(db, COLLECTIONS.IMAGES);
      const q = query(imagesRef, orderBy('createdAt', 'desc'));
      const snapshot = await getDocs(q);
      
      const tagMap = new Map<string, Tag>();
      
      // 从所有图片中提取标签
      snapshot.docs.forEach(doc => {
        const data = doc.data();
        const imageTags = data.tags || [];
        
        imageTags.forEach((tag: Tag) => {
          if (tagMap.has(tag.name)) {
            const existingTag = tagMap.get(tag.name)!;
            existingTag.usageCount = (existingTag.usageCount || 0) + 1;
            // 保持最新的更新时间
            if (tag.updatedAt && (!existingTag.updatedAt || tag.updatedAt > existingTag.updatedAt)) {
              existingTag.updatedAt = tag.updatedAt;
            }
          } else {
            tagMap.set(tag.name, {
              ...tag,
              usageCount: 1
            });
          }
        });
      });
      
      // 转换为数组并按使用次数排序
      const tags = Array.from(tagMap.values()).sort((a, b) => (b.usageCount || 0) - (a.usageCount || 0));
      
      return {
        success: true,
        data: tags
      };
    } catch (error) {
      console.error('获取标签失败:', error);
      return {
        success: false,
        error: '获取标签失败'
      };
    }
  }

  // 创建新标签对象
  static async addTag(tagData: Omit<Tag, 'id' | 'usageCount' | 'createdAt' | 'updatedAt'>): Promise<DBResult<Tag>> {
    try {
      // 检查标签是否已存在（从现有图片中查找）
      const existingTags = await this.getAllTags();
      if (existingTags.success && existingTags.data && existingTags.data.some(tag => tag.name === tagData.name)) {
        return { success: false, error: `标签 "${tagData.name}" 已存在` };
      }

      // 创建新标签对象（不保存到独立集合）
      const createdTag: Tag = {
        id: tagData.name,
        ...tagData,
        usageCount: 0,
        createdAt: new Date().toISOString(),
        updatedAt: new Date().toISOString(),
      };

      return {
        success: true,
        data: createdTag,
      };
    } catch (error) {
      console.error('创建标签失败:', error);
      return { success: false, error: '创建标签失败' };
    }
  }
  
  // 搜索图片
  static async searchImages(searchQuery: string, tags: Tag[] = []): Promise<DBResult<ImageData[]>> {
    try {
      const imagesRef = collection(db, COLLECTIONS.IMAGES);
      let q = query(imagesRef, orderBy('createdAt', 'desc'));
      
      // 如果有标签筛选，添加标签过滤条件
      if (tags.length > 0) {
        const tagNames = tags.map(tag => tag.name);
        q = query(imagesRef, where('tags', 'array-contains-any', tagNames), orderBy('createdAt', 'desc'));
      }
      
      const snapshot = await getDocs(q);
      let images: ImageData[] = snapshot.docs.map(doc => {
        const data = doc.data();
        return {
          id: doc.id,
          title: data.title,
          url: data.url,
          prompts: data.prompts || [],
          tags: data.tags || [],
          createdAt: data.createdAt?.toDate?.()?.toISOString() || data.createdAt,
          updatedAt: data.updatedAt?.toDate?.()?.toISOString() || data.updatedAt
        };
      });
      
      // 客户端文本搜索过滤
      if (searchQuery.trim()) {
        const query = searchQuery.toLowerCase();
        images = images.filter(image => 
          image.title.toLowerCase().includes(query) ||
          image.prompts.some(prompt => 
            prompt.title.toLowerCase().includes(query) ||
            prompt.content.toLowerCase().includes(query)
          ) ||
          image.tags.some(tag => tag.name.toLowerCase().includes(query))
        );
      }
>>>>>>> ef83feff
      
      if (querySnapshot.empty) {
        return null;
      }
      
      const tagDoc = querySnapshot.docs[0].data() as TagDocument;
      return {
<<<<<<< HEAD
        id: tagDoc.id,
        name: tagDoc.name,
        color: tagDoc.color,
        usageCount: tagDoc.usageCount,
        createdAt: tagDoc.createdAt,
        updatedAt: tagDoc.updatedAt
=======
        success: true,
        data: images
      };
    } catch (error) {
      console.error('搜索图片失败:', error);
      return {
        success: false,
        error: '搜索图片失败'
>>>>>>> ef83feff
      };
    } catch (error) {
      console.error('查找标签失败:', error);
      return null;
    }
  }
  
  // 标签使用次数现在通过图片数据自动计算，无需单独更新
}

// 注意：AdminDatabase 类已移至 API 路由中，避免在客户端引入服务端依赖<|MERGE_RESOLUTION|>--- conflicted
+++ resolved
@@ -1,476 +1,3 @@
-<<<<<<< HEAD
-import { db } from './firebase';
-import {
-  collection,
-  doc,
-  getDoc,
-  getDocs,
-  addDoc,
-  updateDoc,
-  deleteDoc,
-  setDoc,
-  query,
-  where,
-  orderBy,
-  writeBatch,
-  Timestamp
-} from 'firebase/firestore';
-import { firestoreConnectionManager } from './firestore-connection';
-import {
-  ImageData,
-  Tag,
-  Prompt,
-  DBResult,
-  ExportData,
-  ImportOptions,
-  ImportResult,
-  ImageDocument,
-  PromptDocument,
-  TagDocument,
-  ImageTagDocument,
-  COLLECTIONS
-} from '@/types';
-import { deleteImageFromStorage } from './image-storage';
-import { generateId } from './utils';
-
-// Firestore 数据库操作类
-export class Database {
-  private static instance: Database;
-
-
-
-  // ==================== 图片操作 ====================
-  
-  // 保存图片元数据
-  static async saveImageMetadata(imageData: Omit<ImageData, 'id'>, imageId: string): Promise<void> {
-    const imageDoc: Omit<ImageDocument, 'id'> = {
-      url: imageData.url,
-      title: imageData.title,
-      createdAt: imageData.createdAt,
-      updatedAt: imageData.updatedAt,
-      usageCount: imageData.usageCount || 0
-    };
-    
-    const docRef = doc(db, COLLECTIONS.IMAGES, imageId);
-    await updateDoc(docRef, imageDoc);
-    
-    // 保存提示词
-    if (imageData.prompts && imageData.prompts.length > 0) {
-      await this.savePrompts(imageId, imageData.prompts);
-    }
-    
-    // 保存标签关联
-    if (imageData.tags && imageData.tags.length > 0) {
-      await this.saveImageTags(imageId, imageData.tags);
-    }
-  }
-  
-  // 创建图片记录
-  static async createImage(imageData: Omit<ImageData, 'id'>): Promise<string> {
-    return await firestoreConnectionManager.withRetry(async () => {
-      const imageId = generateId();
-      const imageDoc: ImageDocument = {
-        id: imageId,
-        url: imageData.url,
-        title: imageData.title,
-        createdAt: imageData.createdAt,
-        updatedAt: imageData.updatedAt,
-        usageCount: imageData.usageCount || 0
-      };
-      
-      const docRef = doc(db, COLLECTIONS.IMAGES, imageId);
-      await setDoc(docRef, imageDoc);
-      
-      // 保存提示词
-      if (imageData.prompts && imageData.prompts.length > 0) {
-        await this.savePrompts(imageId, imageData.prompts);
-      }
-      
-      // 保存标签关联
-      if (imageData.tags && imageData.tags.length > 0) {
-        await this.saveImageTags(imageId, imageData.tags);
-      }
-      
-      return imageId;
-    });
-  }
-  
-  // 更新图片元数据
-  static async updateImageMetadata(imageId: string, updates: Partial<ImageData>): Promise<void> {
-    const docRef = doc(db, COLLECTIONS.IMAGES, imageId);
-    const updateData: Partial<ImageDocument> = {
-      updatedAt: new Date().toISOString()
-    };
-    
-    if (updates.title !== undefined) updateData.title = updates.title;
-    if (updates.url !== undefined) updateData.url = updates.url;
-    if (updates.usageCount !== undefined) updateData.usageCount = updates.usageCount;
-    
-    await updateDoc(docRef, updateData);
-    
-    // 更新提示词
-    if (updates.prompts !== undefined) {
-      await this.updatePrompts(imageId, updates.prompts);
-    }
-    
-    // 更新标签关联
-    if (updates.tags !== undefined) {
-      await this.updateImageTags(imageId, updates.tags);
-    }
-  }
-  
-  // 删除图片元数据
-  static async deleteImageMetadata(imageId: string): Promise<void> {
-    const batch = writeBatch(db);
-    
-    // 删除图片文档
-    const imageRef = doc(db, COLLECTIONS.IMAGES, imageId);
-    batch.delete(imageRef);
-    
-    // 删除相关提示词
-    const promptsQuery = query(
-      collection(db, COLLECTIONS.PROMPTS),
-      where('imageId', '==', imageId)
-    );
-    const promptsSnapshot = await getDocs(promptsQuery);
-    promptsSnapshot.forEach(doc => {
-      batch.delete(doc.ref);
-    });
-    
-    // 删除相关标签关联
-    const imageTagsQuery = query(
-      collection(db, COLLECTIONS.IMAGE_TAGS),
-      where('imageId', '==', imageId)
-    );
-    const imageTagsSnapshot = await getDocs(imageTagsQuery);
-    imageTagsSnapshot.forEach(doc => {
-      batch.delete(doc.ref);
-    });
-    
-    await batch.commit();
-  }
-  
-  // 获取图片元数据
-  static async getImageMetadata(imageId: string): Promise<ImageData | null> {
-    try {
-      const docRef = doc(db, COLLECTIONS.IMAGES, imageId);
-      const docSnap = await getDoc(docRef);
-      
-      if (!docSnap.exists()) {
-        return null;
-      }
-      
-      const imageDoc = docSnap.data() as ImageDocument;
-      
-      // 获取提示词
-      const prompts = await this.getPromptsByImageId(imageId);
-      
-      // 获取标签
-      const tags = await this.getTagsByImageId(imageId);
-      
-      return {
-        id: imageId,
-        url: imageDoc.url,
-        title: imageDoc.title,
-        prompts,
-        tags,
-        createdAt: imageDoc.createdAt,
-        updatedAt: imageDoc.updatedAt,
-        usageCount: imageDoc.usageCount
-      };
-    } catch (error) {
-      console.error(`Error fetching metadata for ${imageId}:`, error);
-      return null;
-    }
-  }
-  
-  // 获取所有图片元数据
-  static async getAllImagesMetadata(): Promise<ImageData[]> {
-    try {
-      const q = query(
-        collection(db, COLLECTIONS.IMAGES),
-        orderBy('createdAt', 'desc')
-      );
-      const querySnapshot = await getDocs(q);
-      
-      const images: ImageData[] = [];
-      
-      for (const docSnap of querySnapshot.docs) {
-        const imageDoc = docSnap.data() as ImageDocument;
-        const imageId = docSnap.id;
-        
-        // 获取提示词
-        const prompts = await this.getPromptsByImageId(imageId);
-        
-        // 获取标签
-        const tags = await this.getTagsByImageId(imageId);
-        
-        images.push({
-          id: imageId,
-          url: imageDoc.url,
-          title: imageDoc.title,
-          prompts,
-          tags,
-          createdAt: imageDoc.createdAt,
-          updatedAt: imageDoc.updatedAt,
-          usageCount: imageDoc.usageCount
-        });
-      }
-      
-      return images;
-    } catch (error) {
-      console.error('Error fetching all images metadata:', error);
-      return [];
-    }
-  }
-  
-  // ==================== 提示词操作 ====================
-  
-  // 保存提示词
-  static async savePrompts(imageId: string, prompts: Prompt[]): Promise<void> {
-    const batch = writeBatch(db);
-    
-    // 先删除现有提示词
-    const existingQuery = query(
-      collection(db, COLLECTIONS.PROMPTS),
-      where('imageId', '==', imageId)
-    );
-    const existingSnapshot = await getDocs(existingQuery);
-    existingSnapshot.forEach(doc => {
-      batch.delete(doc.ref);
-    });
-    
-    // 添加新提示词
-    prompts.forEach(prompt => {
-      const promptDoc: PromptDocument = {
-        id: prompt.id,
-        imageId,
-        title: prompt.title,
-        content: prompt.content,
-        color: prompt.color,
-        order: prompt.order,
-        createdAt: prompt.createdAt || new Date().toISOString(),
-        updatedAt: prompt.updatedAt || new Date().toISOString()
-      };
-      
-      const docRef = doc(db, COLLECTIONS.PROMPTS, prompt.id);
-      batch.set(docRef, promptDoc);
-    });
-    
-    await batch.commit();
-  }
-  
-  // 更新提示词
-  static async updatePrompts(imageId: string, prompts: Prompt[]): Promise<void> {
-    await this.savePrompts(imageId, prompts);
-  }
-  
-  // 根据图片ID获取提示词
-  static async getPromptsByImageId(imageId: string): Promise<Prompt[]> {
-    try {
-      const q = query(
-        collection(db, COLLECTIONS.PROMPTS),
-        where('imageId', '==', imageId),
-        orderBy('order', 'asc')
-      );
-      const querySnapshot = await getDocs(q);
-      
-      return querySnapshot.docs.map(doc => {
-        const promptDoc = doc.data() as PromptDocument;
-        return {
-          id: promptDoc.id,
-          title: promptDoc.title,
-          content: promptDoc.content,
-          color: promptDoc.color,
-          order: promptDoc.order,
-          createdAt: promptDoc.createdAt,
-          updatedAt: promptDoc.updatedAt
-        };
-      });
-    } catch (error) {
-      console.error(`Error fetching prompts for image ${imageId}:`, error);
-      return [];
-    }
-  }
-  
-  // 获取所有提示词
-  static async getPrompts(): Promise<Prompt[]> {
-    try {
-      const q = query(
-        collection(db, COLLECTIONS.PROMPTS),
-        orderBy('createdAt', 'desc')
-      );
-      const querySnapshot = await getDocs(q);
-      
-      const promptsMap = new Map<string, Prompt>();
-      
-      querySnapshot.docs.forEach(doc => {
-        const promptDoc = doc.data() as PromptDocument;
-        const prompt: Prompt = {
-          id: promptDoc.id,
-          title: promptDoc.title,
-          content: promptDoc.content,
-          color: promptDoc.color,
-          order: promptDoc.order,
-          createdAt: promptDoc.createdAt,
-          updatedAt: promptDoc.updatedAt
-        };
-        
-        // 去重，保留最新的
-        if (!promptsMap.has(prompt.id) || 
-            new Date(prompt.updatedAt || prompt.createdAt || '') > 
-            new Date(promptsMap.get(prompt.id)?.updatedAt || promptsMap.get(prompt.id)?.createdAt || '')) {
-          promptsMap.set(prompt.id, prompt);
-        }
-      });
-      
-      return Array.from(promptsMap.values());
-    } catch (error) {
-      console.error('Error fetching all prompts:', error);
-      return [];
-    }
-  }
-  
-  // ==================== 标签操作 ====================
-  
-  // 保存图片标签关联
-  static async saveImageTags(imageId: string, tags: Tag[]): Promise<void> {
-    const batch = writeBatch(db);
-    
-    // 先删除现有关联
-    const existingQuery = query(
-      collection(db, COLLECTIONS.IMAGE_TAGS),
-      where('imageId', '==', imageId)
-    );
-    const existingSnapshot = await getDocs(existingQuery);
-    existingSnapshot.forEach(doc => {
-      batch.delete(doc.ref);
-    });
-    
-    // 添加新关联
-    for (const tag of tags) {
-      // 确保标签存在
-      await this.ensureTagExists(tag);
-      
-      const imageTagDoc: ImageTagDocument = {
-        id: generateId(),
-        imageId,
-        tagId: tag.id,
-        createdAt: new Date().toISOString()
-      };
-      
-      const docRef = doc(db, COLLECTIONS.IMAGE_TAGS, imageTagDoc.id);
-      batch.set(docRef, imageTagDoc);
-    }
-    
-    await batch.commit();
-  }
-  
-  // 更新图片标签关联
-  static async updateImageTags(imageId: string, tags: Tag[]): Promise<void> {
-    await this.saveImageTags(imageId, tags);
-  }
-  
-  // 确保标签存在
-  static async ensureTagExists(tag: Tag): Promise<void> {
-    const docRef = doc(db, COLLECTIONS.TAGS, tag.id);
-    const docSnap = await getDoc(docRef);
-    
-    if (!docSnap.exists()) {
-      const tagDoc: TagDocument = {
-        id: tag.id,
-        name: tag.name,
-        color: tag.color,
-        usageCount: tag.usageCount || 0,
-        createdAt: tag.createdAt || new Date().toISOString(),
-        updatedAt: tag.updatedAt || new Date().toISOString()
-      };
-      
-      await setDoc(docRef, tagDoc);
-    }
-  }
-  
-  // 根据图片ID获取标签
-  static async getTagsByImageId(imageId: string): Promise<Tag[]> {
-    try {
-      const imageTagsQuery = query(
-        collection(db, COLLECTIONS.IMAGE_TAGS),
-        where('imageId', '==', imageId)
-      );
-      const imageTagsSnapshot = await getDocs(imageTagsQuery);
-      
-      const tagIds = imageTagsSnapshot.docs.map(doc => {
-        const imageTagDoc = doc.data() as ImageTagDocument;
-        return imageTagDoc.tagId;
-      });
-      
-      if (tagIds.length === 0) {
-        return [];
-      }
-      
-      const tags: Tag[] = [];
-      
-      // 批量获取标签信息
-      for (const tagId of tagIds) {
-        const tagRef = doc(db, COLLECTIONS.TAGS, tagId);
-        const tagSnap = await getDoc(tagRef);
-        
-        if (tagSnap.exists()) {
-          const tagDoc = tagSnap.data() as TagDocument;
-          tags.push({
-            id: tagDoc.id,
-            name: tagDoc.name,
-            color: tagDoc.color,
-            usageCount: tagDoc.usageCount,
-            createdAt: tagDoc.createdAt,
-            updatedAt: tagDoc.updatedAt
-          });
-        }
-      }
-      
-      return tags;
-    } catch (error) {
-      console.error(`Error fetching tags for image ${imageId}:`, error);
-      return [];
-    }
-  }
-  
-  // 获取所有标签
-  static async getTags(): Promise<Tag[]> {
-    try {
-      const q = query(
-        collection(db, COLLECTIONS.TAGS),
-        orderBy('name', 'asc')
-      );
-      const querySnapshot = await getDocs(q);
-      
-      return querySnapshot.docs.map(doc => {
-        const tagDoc = doc.data() as TagDocument;
-        return {
-          id: tagDoc.id,
-          name: tagDoc.name,
-          color: tagDoc.color,
-          usageCount: tagDoc.usageCount,
-          createdAt: tagDoc.createdAt,
-          updatedAt: tagDoc.updatedAt
-        };
-      });
-    } catch (error) {
-      console.error('Error fetching all tags:', error);
-      return [];
-    }
-  }
-  
-  // ==================== 复合操作 ====================
-  
-  // 获取所有图片
-  static async getAllImages(): Promise<DBResult<ImageData[]>> {
-    try {
-      const images = await this.getAllImagesMetadata();
-      return {
-        success: true,
-        data: images,
-=======
 import { 
   collection, 
   doc, 
@@ -693,7 +220,6 @@
       return {
         success: true,
         data: newImageData,
->>>>>>> ef83feff
       };
     } catch (error) {
       console.error('添加图片失败:', error);
@@ -703,92 +229,6 @@
       };
     }
   }
-<<<<<<< HEAD
-  
-  // 更新图片
-  static async updateImage(id: string, updates: Partial<ImageData>): Promise<DBResult<ImageData>> {
-    try {
-      await this.updateImageMetadata(id, updates);
-      const updatedImage = await this.getImageMetadata(id);
-      if (!updatedImage) {
-        return { success: false, error: 'Image not found after update' };
-      }
-      return { success: true, data: updatedImage };
-    } catch (error) {
-      console.error('Failed to update image metadata:', error);
-      return { success: false, error: 'Failed to update image metadata' };
-    }
-  }
-  
-  // 添加图片
-  static async addImage(imageData: Omit<ImageData, 'id' | 'createdAt' | 'updatedAt'>): Promise<DBResult<ImageData>> {
-    try {
-      const now = new Date().toISOString();
-      const fullImageData: Omit<ImageData, 'id'> = {
-        ...imageData,
-        createdAt: now,
-        updatedAt: now,
-        usageCount: 0
-      };
-      
-      const imageId = await this.createImage(fullImageData);
-      const createdImage = await this.getImageMetadata(imageId);
-      
-      if (!createdImage) {
-        return { success: false, error: 'Failed to create image' };
-      }
-      
-      return { success: true, data: createdImage };
-    } catch (error) {
-      console.error('Failed to add image:', error);
-      return { success: false, error: 'Failed to add image' };
-    }
-  }
-  
-  // 删除图片
-  static async deleteImage(imageId: string): Promise<DBResult<void>> {
-    try {
-      // 同时删除 Storage 中的图片文件和 Firestore 中的元数据
-      await deleteImageFromStorage(imageId);
-      await this.deleteImageMetadata(imageId);
-      return { success: true, data: undefined };
-    } catch (error) {
-      console.error('Failed to delete image:', error);
-      return { success: false, error: 'Failed to delete image' };
-    }
-  }
-  
-  // 导出所有数据
-  static async exportAllData(): Promise<DBResult<ExportData>> {
-    try {
-      // 获取所有图片数据
-      const imagesResult = await this.getAllImages();
-      if (!imagesResult.success) {
-        return {
-          success: false,
-          error: imagesResult.error,
-        };
-      }
-      
-      // 获取所有标签数据
-      const tags = await this.getTags();
-      
-      const images = imagesResult.data || [];
-      
-      // 计算总的提示词数量
-      const totalPrompts = images.reduce((sum, image) => sum + (image.prompts?.length || 0), 0);
-      
-      const exportData: ExportData = {
-        version: '1.0.0',
-        exportedAt: new Date().toISOString(),
-        images,
-        tags,
-        metadata: {
-          totalImages: images.length,
-          totalTags: tags.length,
-          totalPrompts,
-        },
-=======
 
   // 获取所有图片（一次性）
   static async getAllImages(): Promise<DBResult<ImageData[]>> {
@@ -845,221 +285,10 @@
         tags: data.tags || [],
         createdAt: data.createdAt?.toDate?.()?.toISOString() || data.createdAt,
         updatedAt: data.updatedAt?.toDate?.()?.toISOString() || data.updatedAt
->>>>>>> ef83feff
-      };
-      
-      return {
-        success: true,
-<<<<<<< HEAD
-        data: exportData,
-      };
-    } catch (error) {
-      console.error('导出数据失败:', error);
-      return {
-        success: false,
-        error: '导出数据失败',
-      };
-    }
-  }
-  
-  // 导入数据
-  static async importData(data: ExportData, options: ImportOptions): Promise<DBResult<ImportResult>> {
-    try {
-      const result: ImportResult = {
-        importedImages: 0,
-        importedTags: 0,
-        importedPrompts: 0,
-        skippedImages: 0,
-        errors: []
-      };
-      
-      const batch = writeBatch(db);
-      let batchCount = 0;
-      const BATCH_SIZE = 500; // Firestore批处理限制
-      
-      // 如果是替换模式，先清空现有数据
-      if (options.mode === 'replace') {
-        // 清空所有集合
-        const collections = [COLLECTIONS.IMAGES, COLLECTIONS.PROMPTS, COLLECTIONS.TAGS, COLLECTIONS.IMAGE_TAGS];
-        
-        for (const collectionName of collections) {
-          const q = query(collection(db, collectionName));
-          const snapshot = await getDocs(q);
-          
-          snapshot.docs.forEach(doc => {
-            batch.delete(doc.ref);
-            batchCount++;
-            
-            if (batchCount >= BATCH_SIZE) {
-              // 执行当前批次并重置
-              batch.commit();
-              batchCount = 0;
-            }
-          });
-        }
-        
-        if (batchCount > 0) {
-          await batch.commit();
-          batchCount = 0;
-        }
-      }
-      
-      // 导入标签
-      for (const tag of data.tags) {
-        try {
-          const tagId = options.preserveIds ? tag.id : generateId();
-          
-          // 检查是否跳过重复项
-          if (options.skipDuplicates && options.mode === 'merge') {
-            const existingTag = await getDoc(doc(db, COLLECTIONS.TAGS, tagId));
-            if (existingTag.exists()) {
-              continue;
-            }
-          }
-          
-          const tagDoc: TagDocument = {
-            id: tagId,
-            name: tag.name,
-            color: tag.color,
-            usageCount: tag.usageCount || 0,
-            createdAt: tag.createdAt || new Date().toISOString(),
-            updatedAt: tag.updatedAt || new Date().toISOString()
-          };
-          
-          const tagRef = doc(db, COLLECTIONS.TAGS, tagId);
-          batch.set(tagRef, tagDoc);
-          batchCount++;
-          result.importedTags++;
-          
-          if (batchCount >= BATCH_SIZE) {
-            await batch.commit();
-            batchCount = 0;
-          }
-        } catch (error) {
-          result.errors.push(`导入标签失败: ${tag.name} - ${error}`);
-        }
-      }
-      
-      // 导入图片和相关数据
-      for (const image of data.images) {
-        try {
-          const imageId = options.preserveIds ? image.id : generateId();
-          
-          // 检查是否跳过重复项
-          if (options.skipDuplicates && options.mode === 'merge') {
-            const existingImage = await getDoc(doc(db, COLLECTIONS.IMAGES, imageId));
-            if (existingImage.exists()) {
-              result.skippedImages++;
-              continue;
-            }
-          }
-          
-          // 创建图片文档
-          const imageDoc: ImageDocument = {
-            id: imageId,
-            url: image.url,
-            title: image.title,
-            createdAt: image.createdAt,
-            updatedAt: image.updatedAt,
-            usageCount: image.usageCount || 0
-          };
-          
-          const imageRef = doc(db, COLLECTIONS.IMAGES, imageId);
-          batch.set(imageRef, imageDoc);
-          batchCount++;
-          result.importedImages++;
-          
-          // 导入提示词
-          if (image.prompts && image.prompts.length > 0) {
-            for (const prompt of image.prompts) {
-              const promptId = options.preserveIds ? prompt.id : generateId();
-              
-              const promptDoc: PromptDocument = {
-                id: promptId,
-                imageId,
-                title: prompt.title,
-                content: prompt.content,
-                color: prompt.color,
-                order: prompt.order,
-                createdAt: prompt.createdAt || new Date().toISOString(),
-                updatedAt: prompt.updatedAt || new Date().toISOString()
-              };
-              
-              const promptRef = doc(db, COLLECTIONS.PROMPTS, promptId);
-              batch.set(promptRef, promptDoc);
-              batchCount++;
-              result.importedPrompts++;
-              
-              if (batchCount >= BATCH_SIZE) {
-                await batch.commit();
-                batchCount = 0;
-              }
-            }
-          }
-          
-          // 导入图片标签关联
-          if (image.tags && image.tags.length > 0) {
-            for (const tag of image.tags) {
-              const imageTagId = generateId();
-              const tagId = options.preserveIds ? tag.id : 
-                // 如果不保留ID，需要根据标签名称查找新的标签ID
-                (await this.findTagByName(tag.name))?.id || tag.id;
-              
-              const imageTagDoc: ImageTagDocument = {
-                id: imageTagId,
-                imageId,
-                tagId,
-                createdAt: new Date().toISOString()
-              };
-              
-              const imageTagRef = doc(db, COLLECTIONS.IMAGE_TAGS, imageTagId);
-              batch.set(imageTagRef, imageTagDoc);
-              batchCount++;
-              
-              if (batchCount >= BATCH_SIZE) {
-                await batch.commit();
-                batchCount = 0;
-              }
-            }
-          }
-          
-          if (batchCount >= BATCH_SIZE) {
-            await batch.commit();
-            batchCount = 0;
-          }
-        } catch (error) {
-          result.errors.push(`导入图片失败: ${image.title} - ${error}`);
-          result.skippedImages++;
-        }
-      }
-      
-      // 提交剩余的批次
-      if (batchCount > 0) {
-        await batch.commit();
-      }
-      
-      return {
-        success: true,
-        data: result
-      };
-    } catch (error) {
-      console.error('导入数据失败:', error);
-      return {
-        success: false,
-        error: '导入数据失败'
-      };
-    }
-  }
-  
-  // 根据名称查找标签
-  private static async findTagByName(name: string): Promise<Tag | null> {
-    try {
-      const q = query(
-        collection(db, COLLECTIONS.TAGS),
-        where('name', '==', name)
-      );
-      const querySnapshot = await getDocs(q);
-=======
+      };
+      
+      return {
+        success: true,
         data: image
       };
     } catch (error) {
@@ -1273,22 +502,8 @@
           image.tags.some(tag => tag.name.toLowerCase().includes(query))
         );
       }
->>>>>>> ef83feff
-      
-      if (querySnapshot.empty) {
-        return null;
-      }
-      
-      const tagDoc = querySnapshot.docs[0].data() as TagDocument;
-      return {
-<<<<<<< HEAD
-        id: tagDoc.id,
-        name: tagDoc.name,
-        color: tagDoc.color,
-        usageCount: tagDoc.usageCount,
-        createdAt: tagDoc.createdAt,
-        updatedAt: tagDoc.updatedAt
-=======
+      
+      return {
         success: true,
         data: images
       };
@@ -1297,11 +512,7 @@
       return {
         success: false,
         error: '搜索图片失败'
->>>>>>> ef83feff
-      };
-    } catch (error) {
-      console.error('查找标签失败:', error);
-      return null;
+      };
     }
   }
   
