"use client"

import React, { useMemo, useCallback } from 'react';
import { motion } from 'framer-motion';
import { useInView } from 'react-intersection-observer';
import { ImageData } from '@/types';
import { Card } from '@/components/ui/card';
import Magnet from '@/components/magnet';

// 图片卡片组件属性
interface ImageCardProps {
  image: ImageData;
  onClick: (image: ImageData) => void;
  index: number;
}

// 预定义动画变体，避免每次渲染重新创建
const cardVariants = {
  hidden: {
    opacity: 0,
    y: 20,
  },
  visible: {
    opacity: 1,
    y: 0,
    transition: {
      duration: 0.4,
      ease: "easeOut",
    },
  },
};

const hoverVariants = {
  hover: {
    y: -4,
    transition: {
      duration: 0.2,
      ease: "easeOut"
    }
  }
};

// 图片卡片组件
export const ImageCard = React.memo(function ImageCard({ image, onClick, index }: ImageCardProps) {
  // 使用 Intersection Observer 检测元素是否进入视口
  const { ref, inView } = useInView({
    threshold: 0.1,
    triggerOnce: true,
  });

  // 使用 useCallback 缓存点击处理函数
  const handleClick = useCallback(() => {
    onClick(image);
  }, [image, onClick]);

  // 使用 useMemo 缓存合并的动画变体
  const combinedVariants = useMemo(() => ({
    ...cardVariants,
    ...hoverVariants
  }), []);

  return (
    <motion.div
      ref={ref}
      variants={combinedVariants}
      initial="hidden"
      animate={inView ? "visible" : "hidden"}
      whileHover="hover"
      className="cursor-pointer"
      onClick={handleClick}
    >
      <Magnet
        padding={40}
        magnetStrength={3}
        activeTransition="transform 0.2s ease-out"
      >
        <Card className="aspect-square overflow-hidden rounded-[2rem]   hover:shadow-xl transition-shadow duration-300">
          <div className="relative w-full h-full">
            {/* 图片容器 */}
            <div className="w-full h-full bg-muted rounded-[2rem] flex items-center justify-center relative">
              {image.url ? (
<<<<<<< HEAD
                inView ? (
                  <>
                    <img
                      src={image.url}
                      alt={image.title}
                      className="w-full h-full object-cover rounded-[2rem] transition-opacity duration-300"
                      loading="lazy"
                      onLoad={(e) => {
                        e.currentTarget.style.opacity = '1';
                      }}
                      onError={(e) => {
                        e.currentTarget.style.display = 'none';
                        const errorDiv = e.currentTarget.parentElement?.querySelector('.error-placeholder');
                        if (errorDiv) {
                          errorDiv.classList.remove('hidden');
                        }
                      }}
                      style={{ opacity: 0 }}
                    />
                    {/* 错误状态占位符 */}
                    <div className="error-placeholder hidden absolute inset-0 w-full h-full bg-muted rounded-[2rem] flex items-center justify-center text-muted-foreground text-sm">
                      图片加载失败
                    </div>
                  </>
                ) : (
                  <div className="w-full h-full bg-muted/50 rounded-[2rem] flex items-center justify-center">
                    <div className="w-8 h-8 border-2 border-muted-foreground/30 border-t-muted-foreground rounded-full animate-spin" />
                  </div>
                )
=======
                <img
                  src={image.url}
                  alt={image.title}
                  className="w-full h-full object-cover rounded-[2rem] transition-all duration-300 hover:scale-105 hover:border-4 hover:border-white"
                  loading="lazy"
                />
>>>>>>> ef83feff
              ) : (
                <div className="text-muted-foreground text-sm text-center p-4 rounded-[2rem]">
                  暂无图片
                </div>
              )}
            </div>
            
            {/* 图片信息覆盖层
            <div className="absolute inset-0 rounded-[2rem] bg-gradient-to-t from-black/60 via-transparent to-transparent opacity-0 hover:opacity-100 transition-opacity duration-300">
              <div className="absolute bottom-0 left-0 right-0 p-4">
                <h3 className="text-white font-medium text-sm truncate mb-1">
                  {image.title || '未命名图片'}
                </h3>
                <div className="flex flex-wrap gap-1">
                  {image.tags.slice(0, 3).map((tag) => (
                    <span
                      key={tag.id}
                      className="inline-block px-2 py-1 text-xs bg-white/20 text-white rounded-full backdrop-blur-sm"
                    >
                      {tag.name}
                    </span>
                  ))}
                  {image.tags.length > 3 && (
                    <span className="inline-block px-2 py-1 text-xs bg-white/20 text-white rounded-full backdrop-blur-sm">
                      +{image.tags.length - 3}
                    </span>
                  )}
                </div>
              </div>
            </div> */}
          </div>
        </Card>
      </Magnet>
    </motion.div>
  );
});<|MERGE_RESOLUTION|>--- conflicted
+++ resolved
@@ -77,46 +77,14 @@
         <Card className="aspect-square overflow-hidden rounded-[2rem]   hover:shadow-xl transition-shadow duration-300">
           <div className="relative w-full h-full">
             {/* 图片容器 */}
-            <div className="w-full h-full bg-muted rounded-[2rem] flex items-center justify-center relative">
+            <div className="w-full h-full bg-muted rounded-[2rem] flex items-center justify-center">
               {image.url ? (
-<<<<<<< HEAD
-                inView ? (
-                  <>
-                    <img
-                      src={image.url}
-                      alt={image.title}
-                      className="w-full h-full object-cover rounded-[2rem] transition-opacity duration-300"
-                      loading="lazy"
-                      onLoad={(e) => {
-                        e.currentTarget.style.opacity = '1';
-                      }}
-                      onError={(e) => {
-                        e.currentTarget.style.display = 'none';
-                        const errorDiv = e.currentTarget.parentElement?.querySelector('.error-placeholder');
-                        if (errorDiv) {
-                          errorDiv.classList.remove('hidden');
-                        }
-                      }}
-                      style={{ opacity: 0 }}
-                    />
-                    {/* 错误状态占位符 */}
-                    <div className="error-placeholder hidden absolute inset-0 w-full h-full bg-muted rounded-[2rem] flex items-center justify-center text-muted-foreground text-sm">
-                      图片加载失败
-                    </div>
-                  </>
-                ) : (
-                  <div className="w-full h-full bg-muted/50 rounded-[2rem] flex items-center justify-center">
-                    <div className="w-8 h-8 border-2 border-muted-foreground/30 border-t-muted-foreground rounded-full animate-spin" />
-                  </div>
-                )
-=======
                 <img
                   src={image.url}
                   alt={image.title}
                   className="w-full h-full object-cover rounded-[2rem] transition-all duration-300 hover:scale-105 hover:border-4 hover:border-white"
                   loading="lazy"
                 />
->>>>>>> ef83feff
               ) : (
                 <div className="text-muted-foreground text-sm text-center p-4 rounded-[2rem]">
                   暂无图片
