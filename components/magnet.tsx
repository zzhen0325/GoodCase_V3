--- conflicted
+++ resolved
@@ -1,9 +1,4 @@
 import React, { useState, useEffect, useRef, ReactNode, HTMLAttributes } from "react";
-
-interface Point {
-  x: number;
-  y: number;
-}
 
 interface MagnetProps extends HTMLAttributes<HTMLDivElement> {
   children: ReactNode;
@@ -14,23 +9,7 @@
   inactiveTransition?: string;
   wrapperClassName?: string;
   innerClassName?: string;
-  // Enhanced mode properties
-  enhanced?: boolean;
-  sensitivity?: number; // 0.01-0.1, 控制偏移敏感度
-  elasticStrength?: number; // 弹性强度 0-1
-  velocityFactor?: number; // 速度影响因子
-  layers?: number; // 支持的层数
-  layerOffsets?: number[]; // 每层的偏移系数
-  layerDelays?: number[]; // 每层的动画延迟(ms)
-  easingCurve?: 'elastic' | 'smooth' | 'custom';
-  customEasing?: string; // 自定义缓动曲线
 }
-
-// Spencer Gabor inspired easing curves
-const EASING_CURVES = {
-  elastic: 'linear(0, .5737 7.6%, .8382 11.87%, .9463 14.19%, 1.0292 16.54%, 1.0886 18.97%, 1.1258 21.53%, 1.137 22.97%, 1.1424 24.48%, 1.1423 26.1%, 1.1366 27.86%, 1.1165 31.01%, 1.0507 38.62%, 1.0219 42.57%, .9995 46.99%, .9872 51.63%, .9842 58.77%, 1.0011 81.26%, 1)',
-  smooth: 'cubic-bezier(0.25, 0.46, 0.45, 0.94)',
-};
 
 const Magnet: React.FC<MagnetProps> = ({
   children,
@@ -41,79 +20,20 @@
   inactiveTransition = "transform 0.8s linear(0,.5737 7.6%,.8382 11.87%,.9463 14.19%,1.0292 16.54%,1.0886 18.97%,1.1258 21.53%,1.137 22.97%,1.1424 24.48%,1.1423 26.1%,1.1366 27.86%,1.1165 31.01%,1.0507 38.62%,1.0219 42.57%,.9995 46.99%,.9872 51.63%,.9842 58.77%,1.0011 81.26%,1)",
   wrapperClassName = "",
   innerClassName = "",
-  // Enhanced mode props
-  enhanced = true,
-  sensitivity = 0.03,
-  elasticStrength = 0.8,
-  velocityFactor = 0.5,
-  layers = 1,
-  layerOffsets = [1],
-  layerDelays = [0],
-  easingCurve = 'elastic',
-  customEasing,
   ...props
 }) => {
   const [isActive, setIsActive] = useState<boolean>(false);
-  const [position, setPosition] = useState<Point>({ x: 0, y: 0 });
-  const [layerPositions, setLayerPositions] = useState<Point[]>([]);
-  const [velocity, setVelocity] = useState<number>(0);
+  const [position, setPosition] = useState<{ x: number; y: number }>({ x: 0, y: 0 });
   const magnetRef = useRef<HTMLDivElement>(null);
-  const lastMousePos = useRef<Point>({ x: 0, y: 0 });
-  const lastTime = useRef<number>(Date.now());
-
-  // Enhanced mode utility functions
-  const calculateVelocity = (currentPos: Point, lastPos: Point, deltaTime: number): number => {
-    const distance = Math.sqrt((currentPos.x - lastPos.x) ** 2 + (currentPos.y - lastPos.y) ** 2);
-    return deltaTime > 0 ? distance / deltaTime : 0;
-  };
-
-  const calculateEnhancedOffset = (distance: number, maxDistance: number, velocity: number): number => {
-    const normalizedDistance = Math.min(distance / maxDistance, 1);
-    const easeOut = 1 - Math.pow(1 - normalizedDistance, 3);
-    const velocityMultiplier = 1 + (velocity * velocityFactor * 0.001);
-    return easeOut * sensitivity * velocityMultiplier;
-  };
-
-  const getEasingCurve = (): string => {
-    if (customEasing) return customEasing;
-    if (easingCurve === 'custom') return customEasing || EASING_CURVES.elastic;
-    return EASING_CURVES[easingCurve as keyof typeof EASING_CURVES] || EASING_CURVES.elastic;
-  };
-
-  // Initialize layer positions
-  useEffect(() => {
-    if (enhanced) {
-      const initialPositions = Array(layers).fill(null).map(() => ({ x: 0, y: 0 }));
-      setLayerPositions(initialPositions);
-    }
-  }, [enhanced, layers]);
 
   useEffect(() => {
     if (disabled) {
       setPosition({ x: 0, y: 0 });
-      if (enhanced) {
-        setLayerPositions(Array(layers).fill({ x: 0, y: 0 }));
-      }
       return;
     }
 
     const handleMouseMove = (e: MouseEvent) => {
       if (!magnetRef.current) return;
-
-      const currentTime = Date.now();
-      const currentPos = { x: e.clientX, y: e.clientY };
-      const deltaTime = currentTime - lastTime.current;
-      
-      // Calculate velocity for enhanced mode
-      const currentVelocity = enhanced ? 
-        calculateVelocity(currentPos, lastMousePos.current, deltaTime) : 0;
-      
-      if (enhanced) {
-        setVelocity(currentVelocity);
-      }
-      
-      lastMousePos.current = currentPos;
-      lastTime.current = currentTime;
 
       const { left, top, width, height } = magnetRef.current.getBoundingClientRect();
       const centerX = left + width / 2;
@@ -121,44 +41,15 @@
 
       const distX = Math.abs(centerX - e.clientX);
       const distY = Math.abs(centerY - e.clientY);
-      const totalDistance = Math.sqrt(distX * distX + distY * distY);
-      const maxDistance = Math.sqrt((width / 2 + padding) ** 2 + (height / 2 + padding) ** 2);
 
       if (distX < width / 2 + padding && distY < height / 2 + padding) {
         setIsActive(true);
-        
-        if (enhanced) {
-          // Enhanced mode: precise offset calculation with velocity
-          const offsetMagnitude = calculateEnhancedOffset(totalDistance, maxDistance, currentVelocity);
-          const directionX = (e.clientX - centerX) / totalDistance;
-          const directionY = (e.clientY - centerY) / totalDistance;
-          
-          const baseOffsetX = directionX * offsetMagnitude * 100; // Scale for visibility
-          const baseOffsetY = directionY * offsetMagnitude * 100;
-          
-          // Calculate positions for each layer
-          const newLayerPositions = Array(layers).fill(null).map((_, index) => {
-            const layerOffset = layerOffsets[index] || layerOffsets[0] || 1;
-            return {
-              x: baseOffsetX * layerOffset,
-              y: baseOffsetY * layerOffset
-            };
-          });
-          
-          setLayerPositions(newLayerPositions);
-          setPosition(newLayerPositions[0] || { x: 0, y: 0 });
-        } else {
-          // Traditional mode: simple linear offset
-          const offsetX = (e.clientX - centerX) / magnetStrength;
-          const offsetY = (e.clientY - centerY) / magnetStrength;
-          setPosition({ x: offsetX, y: offsetY });
-        }
+        const offsetX = (e.clientX - centerX) / magnetStrength;
+        const offsetY = (e.clientY - centerY) / magnetStrength;
+        setPosition({ x: offsetX, y: offsetY });
       } else {
         setIsActive(false);
         setPosition({ x: 0, y: 0 });
-        if (enhanced) {
-          setLayerPositions(Array(layers).fill({ x: 0, y: 0 }));
-        }
       }
     };
 
@@ -166,57 +57,11 @@
     return () => {
       window.removeEventListener("mousemove", handleMouseMove);
     };
-  }, [padding, disabled, magnetStrength, enhanced, sensitivity, velocityFactor, layers, layerOffsets]);
+  }, [padding, disabled, magnetStrength]);
 
   const transitionStyle = isActive ? activeTransition : inactiveTransition;
-<<<<<<< HEAD
-  const enhancedTransition = enhanced ? 
-    `transform ${isActive ? '0.4' : '0.6'}s ${getEasingCurve()}` : 
-    transitionStyle;
+  const rotationAngle = isActive ? (position.x / 10) : 0;
 
-  // Enhanced mode: render multiple layers
-  if (enhanced && layerPositions.length > 0) {
-    return (
-      <div
-        ref={magnetRef}
-        className={wrapperClassName}
-        style={{ position: "relative", width: "100%", height: "100%" }}
-        {...props}
-      >
-        {React.Children.map(children, (child, index) => {
-          const layerIndex = Math.min(index, layerPositions.length - 1);
-          const layerPos = layerPositions[layerIndex] || { x: 0, y: 0 };
-          const delay = layerDelays[layerIndex] || layerDelays[0] || 0;
-          
-          return (
-            <div
-              key={index}
-              className={innerClassName}
-              style={{
-                position: index === 0 ? 'relative' : 'absolute',
-                top: index === 0 ? 'auto' : 0,
-                left: index === 0 ? 'auto' : 0,
-                transform: `translate3d(${layerPos.x}px, ${layerPos.y}px, 0)`,
-                transition: `${enhancedTransition}`,
-                transitionDelay: `${delay}ms`,
-                willChange: "transform",
-                width: "100%",
-                height: "100%",
-                zIndex: layers - index,
-              }}
-            >
-              {child}
-            </div>
-          );
-        })}
-      </div>
-    );
-  }
-=======
-  const rotationAngle = isActive ? (position.x / 10) : 0;
->>>>>>> ef83feff
-
-  // Traditional mode: single layer
   return (
     <div
       ref={magnetRef}
@@ -227,13 +72,8 @@
       <div
         className={innerClassName}
         style={{
-<<<<<<< HEAD
-          transform: `translate3d(${position.x}px, ${position.y}px, 0)`,
-          transition: enhanced ? enhancedTransition : transitionStyle,
-=======
           transform: `translate3d(${position.x}px, ${position.y}px, 0) rotate(${rotationAngle}deg)`,
           transition: transitionStyle,
->>>>>>> ef83feff
           willChange: "transform",
           width: "100%",
           height: "100%",
