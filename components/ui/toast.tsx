--- conflicted
+++ resolved
@@ -127,11 +127,7 @@
   );
 });
 
-<<<<<<< HEAD
-Toast.displayName = 'Toast';
-=======
 Toast.displayName = "Toast";
->>>>>>> ef83feff
 
 export function ToastContainer({ children }: { children: React.ReactNode }) {
   return (
