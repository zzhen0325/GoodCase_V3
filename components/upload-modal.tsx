"use client"

import React, { useState, useRef, useCallback } from 'react';
import { motion, AnimatePresence } from 'framer-motion';
<<<<<<< HEAD
import { X, Upload, FileImage } from 'lucide-react';
import { Dialog, DialogContent, DialogHeader, DialogTitle, DialogDescription } from '@/components/ui/dialog';
import { Button } from '@/components/ui/button';
import { Input } from '@/components/ui/input';
import { ImageData, Tag } from '@/types';
import { TagManager } from '@/components/tag-manager';
=======
import { Upload, X, Image as ImageIcon, FileImage, Plus } from 'lucide-react';
import { Dialog, DialogContent, DialogHeader, DialogTitle } from '@/components/ui/dialog';
import { Button } from '@/components/ui/button';
import { Input } from '@/components/ui/input';
import { ImageData, Prompt, Tag } from '@/types';
import { TagManager } from './tag-manager';
import { PromptBlock } from './prompt-block';
>>>>>>> ef83feff
import { useToastContext } from '@/components/toast-provider';

import { generateId } from '@/lib/utils';
<<<<<<< HEAD
import { uploadImageToStorage, validateImageFile, generateImageFilename } from '@/lib/image-storage';
import { Database } from '@/lib/database';
=======
import { ImageStorageService } from '@/lib/image-storage';
>>>>>>> ef83feff

// 上传图片弹窗组件属性
interface UploadModalProps {
  isOpen: boolean;
  onClose: () => void;
<<<<<<< HEAD
  onUpload: (image: ImageData) => Promise<void>;
=======
  onUpload: (file: File, imageName: string, prompts: Prompt[], tags: Tag[]) => Promise<void>;
>>>>>>> ef83feff
  availableTags: Tag[];
  onCreateTag: (tag: Omit<Tag, 'id'>) => Promise<Tag>;
}

// 上传图片弹窗组件
export function UploadModal({ 
  isOpen, 
  onClose, 
  onUpload,
  availableTags,
  onCreateTag
}: UploadModalProps) {
  const { toast } = useToastContext();
  const [imageName, setImageName] = useState('');
  const [selectedFile, setSelectedFile] = useState<File | null>(null);
  const [previewUrl, setPreviewUrl] = useState<string | null>(null);
  const [prompts, setPrompts] = useState<Prompt[]>([]);
  const [selectedTags, setSelectedTags] = useState<Tag[]>([]);
  const [isUploading, setIsUploading] = useState(false);
  const [uploadProgress, setUploadProgress] = useState(0);
  const [dragActive, setDragActive] = useState(false);
  const [isEditingPrompts, setIsEditingPrompts] = useState(true);
  const fileInputRef = useRef<HTMLInputElement>(null);

  // 处理文件选择
  const handleFileChange = async (e: React.ChangeEvent<HTMLInputElement>) => {
    const file = e.target.files?.[0];
    if (file) {
      await processFile(file);
    }
  };

  // 处理文件拖放
  const handleDrop = async (e: React.DragEvent<HTMLDivElement>) => {
    e.preventDefault();
    e.stopPropagation();
    setDragActive(false);
    
    if (e.dataTransfer.files && e.dataTransfer.files[0]) {
      await processFile(e.dataTransfer.files[0]);
    }
  };

  // 处理拖放区域事件
  const handleDrag = (e: React.DragEvent<HTMLDivElement>) => {
    e.preventDefault();
    e.stopPropagation();
    
    if (e.type === "dragenter" || e.type === "dragover") {
      setDragActive(true);
    } else if (e.type === "dragleave") {
      setDragActive(false);
    }
  };

  // 处理文件
  const processFile = async (file: File) => {
    try {
      // 验证文件
      validateImageFile(file);
      
      // 创建预览 URL
      const reader = new FileReader();
      reader.onload = (e) => {
        const dataUrl = e.target?.result as string;
        setSelectedFile(file);
        setPreviewUrl(dataUrl);
      };
      reader.readAsDataURL(file);
      
      // 使用文件名作为图片名称
      const fileName = file.name.split('.').slice(0, -1).join('.');
      setImageName(fileName);
      
      // 创建默认的提示词块
      if (prompts.length === 0) {
        const defaultPrompt: Prompt = {
          id: generateId(),
          title: '默认提示词',
          content: fileName,
          color: 'slate',
          order: 0,
          createdAt: new Date().toISOString(),
          updatedAt: new Date().toISOString()
        };
        setPrompts([defaultPrompt]);
      }
    } catch (error) {
      console.error('文件处理失败:', error);
      toast.error('文件处理失败', error instanceof Error ? error.message : '请重试');
    }
  };

  // 触发文件选择对话框
  const triggerFileInput = () => {
    fileInputRef.current?.click();
  };

  // 清除选择的文件
  const clearSelectedFile = () => {
    setSelectedFile(null);
    setPreviewUrl(null);
    if (fileInputRef.current) {
      fileInputRef.current.value = '';
    }
  };

  // 处理上传
  const handleUpload = async () => {
    if (!selectedFile) {
      toast.error('请选择图片文件');
      return;
    }

<<<<<<< HEAD
    const toastId = toast.loading('上传中...', '正在处理图片');
=======
    if (!imageName.trim()) {
      toast.error('图片名称不能为空');
      return;
    }

    const toastId = toast.loading('上传中...', '正在上传图片', 0);
>>>>>>> ef83feff
    
    try {
      setIsUploading(true);
      setUploadProgress(0);
      
<<<<<<< HEAD
      // 生成文件名
      const filename = generateImageFilename(selectedFile.name);
      
      // 上传到 Firebase Storage
       const imageUrl = await uploadImageToStorage(
         selectedFile,
         filename,
         (progress) => {
           setUploadProgress(progress);
           toast.updateProgress(toastId, progress);
         }
       );
      
      const imageId = generateId();

      const newImageData: Omit<ImageData, 'id'> = {
        title: title || '未命名图片',
        url: imageUrl,
        prompts: [],
        tags: selectedTags,
        createdAt: new Date().toISOString(),
        updatedAt: new Date().toISOString(),
        usageCount: 0,
      };

      await Database.saveImageMetadata(newImageData, imageId);

      const finalImage: ImageData = {
        id: imageId,
        ...newImageData,
      };

      await onUpload(finalImage);
=======
      // 模拟上传进度
      const progressSteps = [10, 30, 50, 70, 90];
      for (let i = 0; i < progressSteps.length; i++) {
        await new Promise(resolve => setTimeout(resolve, 200));
        toast.updateProgress(toastId, progressSteps[i]);
      }
      
      // 调用上传回调
      await onUpload(selectedFile, imageName.trim(), prompts, selectedTags);
      
      // 完成进度
      toast.updateProgress(toastId, 100);
>>>>>>> ef83feff
      
      toast.resolve(toastId, '上传成功', '图片已成功上传');
      
      // 重置表单
      resetForm();
      
      // 关闭弹窗
      onClose();
    } catch (error) {
      console.error('上传失败:', error);
<<<<<<< HEAD
      toast.reject(toastId, '上传失败', error instanceof Error ? error.message : '请检查文件格式后重试');
=======
      toast.reject(toastId, '上传失败', error instanceof Error ? error.message : '请检查网络连接后重试');
>>>>>>> ef83feff
    } finally {
      setIsUploading(false);
      setUploadProgress(0);
    }
  };

  // 重置表单
  const resetForm = () => {
    setImageName('');
    setSelectedFile(null);
    setPreviewUrl(null);
    setPrompts([]);
    setSelectedTags([]);
<<<<<<< HEAD
    setUploadProgress(0);
=======
    setIsEditingPrompts(true);
>>>>>>> ef83feff
    if (fileInputRef.current) {
      fileInputRef.current.value = '';
    }
  };

  // 关闭弹窗时重置表单
  const handleClose = () => {
    resetForm();
    onClose();
  }

  // 添加新提示词
  const addPrompt = () => {
    const newPrompt: Prompt = {
      id: generateId(),
      title: '新提示词',
      content: '',
      color: 'slate',
      order: prompts.length,
      createdAt: new Date().toISOString(),
      updatedAt: new Date().toISOString()
    };
    setPrompts([...prompts, newPrompt]);
  };

  // 更新提示词
  const updatePrompt = (id: string, updates: Partial<Prompt>) => {
    setPrompts(prompts.map(prompt => 
      prompt.id === id 
        ? { ...prompt, ...updates, updatedAt: new Date().toISOString() }
        : prompt
    ));
  };

  // 删除提示词
  const deletePrompt = (id: string) => {
    setPrompts(prompts.filter(prompt => prompt.id !== id));
  };

  // 复制提示词内容
  const copyPromptContent = (content: string) => {
    // 这里可以添加复制成功的提示
    console.log('复制提示词:', content);
  };

  return (
    <Dialog open={isOpen} onOpenChange={handleClose}>
      <DialogContent className="max-w-3xl h-[95vh] p-0 flex flex-col">
        <div className="flex flex-col h-full">
          <DialogHeader className="p-6 pb-4 border-b">
            <div className="flex items-center justify-between">
              <div>
                <DialogTitle className="text-lg font-semibold">
                  上传图片
                </DialogTitle>
                <DialogDescription>
                  选择图片文件并添加标题和标签，然后上传到图库
                </DialogDescription>
              </div>
              <Button size="icon" variant="ghost" onClick={handleClose}>
                <X className="w-4 h-4" />
              </Button>
            </div>
          </DialogHeader>

          <div className="flex-1 overflow-y-auto p-6 space-y-6 min-h-0">
            {/* 拖放区域 */}
            <div
              className={`
                border-2 border-dashed rounded-lg p-8
                flex flex-col items-center justify-center
                transition-colors duration-200
                ${dragActive ? 'border-primary bg-primary/5' : 'border-border'}
                ${selectedFile ? 'bg-background' : 'bg-muted/30'}
              `}
              onDragEnter={handleDrag}
              onDragLeave={handleDrag}
              onDragOver={handleDrag}
              onDrop={handleDrop}
            >
              {selectedFile && previewUrl ? (
                <div className="relative w-full max-h-[300px] flex items-center justify-center">
                  <img
                    src={previewUrl}
                    alt="预览"
                    className="max-w-full max-h-[300px] object-contain rounded-md"
                  />
                  <Button
                    size="icon"
                    variant="destructive"
                    className="absolute top-2 right-2 h-8 w-8"
                    onClick={clearSelectedFile}
                  >
                    <X className="w-4 h-4" />
                  </Button>
                </div>
              ) : (
                <div className="text-center">
                  <div className="mb-4 bg-primary/10 p-4 rounded-full inline-block">
                    <Upload className="w-8 h-8 text-primary" />
                  </div>
                  <h3 className="text-lg font-medium mb-2">拖放图片到此处</h3>
                  <p className="text-sm text-muted-foreground mb-4">
                    支持 JPG, PNG, GIF 等常见图片格式
                  </p>
                  <Button onClick={triggerFileInput}>
                    <FileImage className="w-4 h-4 mr-2" />
                    选择图片
                  </Button>
                  <input
                    ref={fileInputRef}
                    type="file"
                    accept="image/*"
                    onChange={handleFileChange}
                    className="hidden"
                  />
                </div>
              )}
            </div>

            {/* 图片信息表单 */}
            <div className="space-y-6">
              {/* 图片名称显示 */}
              <div>
                <label className="text-sm font-medium text-muted-foreground mb-2 block">
                  图片名称
                </label>
                <div className="p-3 bg-muted/50 rounded-lg border">
                  <span className="text-sm font-medium">
                    {imageName || '未选择文件'}
                  </span>
                </div>
              </div>

              {/* 提示词块管理 */}
              <div>
                <div className="flex items-center justify-between mb-3">
                  <label className="text-sm font-medium text-muted-foreground">
                    提示词块
                  </label>
                  <Button
                    size="sm"
                    variant="outline"
                    onClick={addPrompt}
                    className="text-xs"
                  >
                    <Plus className="w-3 h-3 mr-1" />
                    添加提示词
                  </Button>
                </div>
                
                <div className="space-y-3 max-h-[300px] overflow-y-auto">
                  {prompts.map((prompt) => (
                    <PromptBlock
                      key={prompt.id}
                      prompt={prompt}
                      isEditing={isEditingPrompts}
                      onUpdate={updatePrompt}
                      onDelete={deletePrompt}
                      onCopy={copyPromptContent}
                    />
                  ))}
                  
                  {prompts.length === 0 && (
                    <div className="text-center py-8 text-muted-foreground">
                      <p className="text-sm">暂无提示词块</p>
                      <p className="text-xs mt-1">点击上方按钮添加提示词</p>
                    </div>
                  )}
                </div>
              </div>

              {/* 标签管理 */}
              <div>
                <label className="text-sm font-medium text-muted-foreground mb-3 block">
                  标签
                </label>
                <TagManager
                  tags={selectedTags}
                  selectedTags={selectedTags}
                  availableTags={availableTags}
                  onTagsChange={setSelectedTags}
                  onCreateTag={onCreateTag}
                  isEditing={true}
                />
              </div>
            </div>
          </div>

<<<<<<< HEAD
          <div className="p-6 border-t bg-muted/30 space-y-4">
            {/* 上传进度条 */}
            {isUploading && (
              <div className="space-y-2">
                <div className="flex justify-between text-sm">
                  <span>上传进度</span>
                  <span>{Math.round(uploadProgress)}%</span>
                </div>
                <div className="w-full bg-muted rounded-full h-2">
                  <div 
                    className="bg-primary h-2 rounded-full transition-all duration-300"
                    style={{ width: `${uploadProgress}%` }}
                  />
                </div>
              </div>
            )}
            
            <div className="flex justify-end">
              <Button 
                onClick={handleUpload} 
                disabled={!selectedFile || isUploading}
              >
                {isUploading ? '上传中...' : '上传图片'}
              </Button>
            </div>
=======
          <div className="p-6 border-t bg-muted/30 flex justify-end">
            <Button 
              onClick={handleUpload} 
              disabled={!selectedFile || !imageName.trim() || isUploading}
            >
              {isUploading ? '上传中...' : '提交'}
            </Button>
>>>>>>> ef83feff
          </div>
        </div>
      </DialogContent>
    </Dialog>
  );
}<|MERGE_RESOLUTION|>--- conflicted
+++ resolved
@@ -1,15 +1,7 @@
 "use client"
 
-import React, { useState, useRef, useCallback } from 'react';
+import React, { useState, useRef } from 'react';
 import { motion, AnimatePresence } from 'framer-motion';
-<<<<<<< HEAD
-import { X, Upload, FileImage } from 'lucide-react';
-import { Dialog, DialogContent, DialogHeader, DialogTitle, DialogDescription } from '@/components/ui/dialog';
-import { Button } from '@/components/ui/button';
-import { Input } from '@/components/ui/input';
-import { ImageData, Tag } from '@/types';
-import { TagManager } from '@/components/tag-manager';
-=======
 import { Upload, X, Image as ImageIcon, FileImage, Plus } from 'lucide-react';
 import { Dialog, DialogContent, DialogHeader, DialogTitle } from '@/components/ui/dialog';
 import { Button } from '@/components/ui/button';
@@ -17,26 +9,15 @@
 import { ImageData, Prompt, Tag } from '@/types';
 import { TagManager } from './tag-manager';
 import { PromptBlock } from './prompt-block';
->>>>>>> ef83feff
 import { useToastContext } from '@/components/toast-provider';
-
 import { generateId } from '@/lib/utils';
-<<<<<<< HEAD
-import { uploadImageToStorage, validateImageFile, generateImageFilename } from '@/lib/image-storage';
-import { Database } from '@/lib/database';
-=======
 import { ImageStorageService } from '@/lib/image-storage';
->>>>>>> ef83feff
 
 // 上传图片弹窗组件属性
 interface UploadModalProps {
   isOpen: boolean;
   onClose: () => void;
-<<<<<<< HEAD
-  onUpload: (image: ImageData) => Promise<void>;
-=======
   onUpload: (file: File, imageName: string, prompts: Prompt[], tags: Tag[]) => Promise<void>;
->>>>>>> ef83feff
   availableTags: Tag[];
   onCreateTag: (tag: Omit<Tag, 'id'>) => Promise<Tag>;
 }
@@ -56,7 +37,6 @@
   const [prompts, setPrompts] = useState<Prompt[]>([]);
   const [selectedTags, setSelectedTags] = useState<Tag[]>([]);
   const [isUploading, setIsUploading] = useState(false);
-  const [uploadProgress, setUploadProgress] = useState(0);
   const [dragActive, setDragActive] = useState(false);
   const [isEditingPrompts, setIsEditingPrompts] = useState(true);
   const fileInputRef = useRef<HTMLInputElement>(null);
@@ -92,20 +72,29 @@
     }
   };
 
+  // 将文件转换为base64
+  const fileToBase64 = (file: File): Promise<string> => {
+    return new Promise((resolve, reject) => {
+      const reader = new FileReader();
+      reader.onload = () => resolve(reader.result as string);
+      reader.onerror = reject;
+      reader.readAsDataURL(file);
+    });
+  };
+
   // 处理文件
   const processFile = async (file: File) => {
+    // 检查文件类型
+    if (!file.type.startsWith('image/')) {
+      alert('请选择图片文件');
+      return;
+    }
+    
     try {
-      // 验证文件
-      validateImageFile(file);
-      
-      // 创建预览 URL
-      const reader = new FileReader();
-      reader.onload = (e) => {
-        const dataUrl = e.target?.result as string;
-        setSelectedFile(file);
-        setPreviewUrl(dataUrl);
-      };
-      reader.readAsDataURL(file);
+      // 转换为base64并设置预览
+      const base64 = await fileToBase64(file);
+      setSelectedFile(file);
+      setPreviewUrl(base64);
       
       // 使用文件名作为图片名称
       const fileName = file.name.split('.').slice(0, -1).join('.');
@@ -126,7 +115,7 @@
       }
     } catch (error) {
       console.error('文件处理失败:', error);
-      toast.error('文件处理失败', error instanceof Error ? error.message : '请重试');
+      alert('文件处理失败，请重试');
     }
   };
 
@@ -151,56 +140,16 @@
       return;
     }
 
-<<<<<<< HEAD
-    const toastId = toast.loading('上传中...', '正在处理图片');
-=======
     if (!imageName.trim()) {
       toast.error('图片名称不能为空');
       return;
     }
 
     const toastId = toast.loading('上传中...', '正在上传图片', 0);
->>>>>>> ef83feff
     
     try {
       setIsUploading(true);
-      setUploadProgress(0);
-      
-<<<<<<< HEAD
-      // 生成文件名
-      const filename = generateImageFilename(selectedFile.name);
-      
-      // 上传到 Firebase Storage
-       const imageUrl = await uploadImageToStorage(
-         selectedFile,
-         filename,
-         (progress) => {
-           setUploadProgress(progress);
-           toast.updateProgress(toastId, progress);
-         }
-       );
-      
-      const imageId = generateId();
-
-      const newImageData: Omit<ImageData, 'id'> = {
-        title: title || '未命名图片',
-        url: imageUrl,
-        prompts: [],
-        tags: selectedTags,
-        createdAt: new Date().toISOString(),
-        updatedAt: new Date().toISOString(),
-        usageCount: 0,
-      };
-
-      await Database.saveImageMetadata(newImageData, imageId);
-
-      const finalImage: ImageData = {
-        id: imageId,
-        ...newImageData,
-      };
-
-      await onUpload(finalImage);
-=======
+      
       // 模拟上传进度
       const progressSteps = [10, 30, 50, 70, 90];
       for (let i = 0; i < progressSteps.length; i++) {
@@ -213,7 +162,6 @@
       
       // 完成进度
       toast.updateProgress(toastId, 100);
->>>>>>> ef83feff
       
       toast.resolve(toastId, '上传成功', '图片已成功上传');
       
@@ -224,14 +172,9 @@
       onClose();
     } catch (error) {
       console.error('上传失败:', error);
-<<<<<<< HEAD
-      toast.reject(toastId, '上传失败', error instanceof Error ? error.message : '请检查文件格式后重试');
-=======
       toast.reject(toastId, '上传失败', error instanceof Error ? error.message : '请检查网络连接后重试');
->>>>>>> ef83feff
     } finally {
       setIsUploading(false);
-      setUploadProgress(0);
     }
   };
 
@@ -242,11 +185,7 @@
     setPreviewUrl(null);
     setPrompts([]);
     setSelectedTags([]);
-<<<<<<< HEAD
-    setUploadProgress(0);
-=======
     setIsEditingPrompts(true);
->>>>>>> ef83feff
     if (fileInputRef.current) {
       fileInputRef.current.value = '';
     }
@@ -298,14 +237,9 @@
         <div className="flex flex-col h-full">
           <DialogHeader className="p-6 pb-4 border-b">
             <div className="flex items-center justify-between">
-              <div>
-                <DialogTitle className="text-lg font-semibold">
-                  上传图片
-                </DialogTitle>
-                <DialogDescription>
-                  选择图片文件并添加标题和标签，然后上传到图库
-                </DialogDescription>
-              </div>
+              <DialogTitle className="text-lg font-semibold">
+                上传图片
+              </DialogTitle>
               <Button size="icon" variant="ghost" onClick={handleClose}>
                 <X className="w-4 h-4" />
               </Button>
@@ -436,33 +370,6 @@
             </div>
           </div>
 
-<<<<<<< HEAD
-          <div className="p-6 border-t bg-muted/30 space-y-4">
-            {/* 上传进度条 */}
-            {isUploading && (
-              <div className="space-y-2">
-                <div className="flex justify-between text-sm">
-                  <span>上传进度</span>
-                  <span>{Math.round(uploadProgress)}%</span>
-                </div>
-                <div className="w-full bg-muted rounded-full h-2">
-                  <div 
-                    className="bg-primary h-2 rounded-full transition-all duration-300"
-                    style={{ width: `${uploadProgress}%` }}
-                  />
-                </div>
-              </div>
-            )}
-            
-            <div className="flex justify-end">
-              <Button 
-                onClick={handleUpload} 
-                disabled={!selectedFile || isUploading}
-              >
-                {isUploading ? '上传中...' : '上传图片'}
-              </Button>
-            </div>
-=======
           <div className="p-6 border-t bg-muted/30 flex justify-end">
             <Button 
               onClick={handleUpload} 
@@ -470,7 +377,6 @@
             >
               {isUploading ? '上传中...' : '提交'}
             </Button>
->>>>>>> ef83feff
           </div>
         </div>
       </DialogContent>
