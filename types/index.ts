--- conflicted
+++ resolved
@@ -8,10 +8,7 @@
   createdAt: string;
   updatedAt: string;
   usageCount?: number;
-<<<<<<< HEAD
-=======
   isLocal?: boolean;
->>>>>>> ef83feff
 }
 
 // 提示词类型
@@ -49,10 +46,6 @@
   sortBy?: string;
   sortOrder?: string;
   isFavorite?: boolean;
-  dateRange?: {
-    start?: string;
-    end?: string;
-  };
 }
 
 // 数据库操作结果
@@ -85,68 +78,21 @@
   return COLOR_THEMES.find(theme => theme.name === colorName) || COLOR_THEMES[0];
 };
 
-<<<<<<< HEAD
-// 导出数据格式
-export interface ExportData {
-  version: string;
-  exportedAt: string;
-  images: ImageData[];
-  tags: Tag[];
-  metadata: {
-    totalImages: number;
-    totalTags: number;
-    totalPrompts: number;
-  };
-}
-
-// 导入选项
-export interface ImportOptions {
-  mode: 'merge' | 'replace'; // 合并模式或替换模式
-  skipDuplicates: boolean; // 是否跳过重复项
-  preserveIds: boolean; // 是否保留原始ID
-}
-
-// 导入结果
-export interface ImportResult {
-  success: boolean;
-  importedImages: number;
-  importedTags: number;
-  importedPrompts: number;
-  skippedImages: number;
-  errors: string[];
-  error?: string;
-}
-
-// Firestore 文档类型定义
-
-// 图片文档（Firestore）
-=======
 // 数据库文档类型（用于Firestore存储）
->>>>>>> ef83feff
 export interface ImageDocument {
   id: string;
   url: string;
   title: string;
-<<<<<<< HEAD
-=======
   tags: Tag[];
   prompts?: Prompt[];
->>>>>>> ef83feff
   createdAt: string;
   updatedAt: string;
   usageCount?: number;
 }
 
-<<<<<<< HEAD
-// 提示词文档（Firestore）
-export interface PromptDocument {
-  id: string;
-  imageId: string; // 关联的图片ID
-=======
 export interface PromptDocument {
   id: string;
   imageId: string;
->>>>>>> ef83feff
   title: string;
   content: string;
   color: string;
@@ -155,33 +101,6 @@
   updatedAt: string;
 }
 
-<<<<<<< HEAD
-// 标签文档（Firestore）
-export interface TagDocument {
-  id: string;
-  name: string;
-  color: string;
-  usageCount?: number;
-  createdAt: string;
-  updatedAt: string;
-}
-
-// 图片标签关联文档（Firestore）
-export interface ImageTagDocument {
-  id: string;
-  imageId: string;
-  tagId: string;
-  createdAt: string;
-}
-
-// Firestore 集合名称常量
-export const COLLECTIONS = {
-  IMAGES: 'images',
-  PROMPTS: 'prompts', 
-  TAGS: 'tags',
-  IMAGE_TAGS: 'image_tags'
-} as const;
-=======
 // 导出数据类型
 export interface ExportData {
   version: string;
@@ -193,5 +112,4 @@
     totalTags: number;
     totalPrompts: number;
   };
-}
->>>>>>> ef83feff
+}