--- conflicted
+++ resolved
@@ -2,25 +2,15 @@
 
 import React, { useState, useEffect, useCallback } from 'react';
 import { motion } from 'framer-motion';
-<<<<<<< HEAD
-import { ImageData, Tag, Prompt, SearchFilters } from '@/types';
-import { ApiClient } from '@/lib/api';
-import { Database } from '@/lib/database';
-import { filterImages, copyToClipboard, generateId } from '@/lib/utils';
-=======
 import { ImageData, Tag, SearchFilters, Prompt } from '@/types';
 import { ApiClient } from '@/lib/api';
 import IndexedDBManager from '@/lib/indexed-db';
 import { filterImages, copyToClipboard } from '@/lib/utils';
 import { ListenerManager } from '@/lib/listeners';
->>>>>>> ef83feff
 import { SearchBar } from '@/components/search-bar';
 import { ImageGrid } from '@/components/image-grid';
 import { ImageModal } from '@/components/image-modal';
 import { UploadModal } from '@/components/upload-modal';
-import { ProgressModal, useProgress } from '@/components/progress-modal';
-
-
 import { Dock } from '@/components/dock';
 import { ConnectionStatus } from '@/components/connection-status';
 import TextPressure from '@/components/text-pressure';
@@ -32,7 +22,6 @@
   const [images, setImages] = useState<ImageData[]>([]);
   const [filteredImages, setFilteredImages] = useState<ImageData[]>([]);
   const [tags, setTags] = useState<Tag[]>([]);
-  const [prompts, setPrompts] = useState<Prompt[]>([]);
   const [selectedImage, setSelectedImage] = useState<ImageData | null>(null);
   const [searchFilters, setSearchFilters] = useState<SearchFilters>({
     query: '',
@@ -43,19 +32,6 @@
   const [isLoading, setIsLoading] = useState(true);
   const [isImageModalOpen, setIsImageModalOpen] = useState(false);
   const [isUploadModalOpen, setIsUploadModalOpen] = useState(false);
-<<<<<<< HEAD
-  const [isProgressModalOpen, setIsProgressModalOpen] = useState(false);
-
-  const [activeView, setActiveView] = useState('grid');
-  
-
-  
-  // 进度管理
-  const { progressInfo, updateProgress, resetProgress } = useProgress();
-
-  // 加载所有数据
-  const loadAllData = useCallback(async () => {
-=======
   const [activeView, setActiveView] = useState('grid');
   const [connectionStatus, setConnectionStatus] = useState<'connected' | 'disconnected' | 'reconnecting'>('connected');
 
@@ -150,25 +126,12 @@
   const refreshData = async () => {
     console.log('🔄 手动刷新数据...');
     setConnectionStatus('reconnecting');
->>>>>>> ef83feff
     try {
-      setIsLoading(true);
-      
-<<<<<<< HEAD
-      const [imagesData, tagsData, promptsData] = await Promise.all([
-        Database.getAllImagesMetadata(),
-        Database.getTags(),
-        Database.getPrompts()
+      const [imagesResult, tagsResult] = await Promise.all([
+        ApiClient.getAllImages(),
+        ApiClient.getAllTags()
       ]);
       
-      setImages(imagesData);
-      setTags(tagsData);
-      setPrompts(promptsData);
-    } catch (error) {
-      console.error('加载数据失败:', error);
-    } finally {
-      setIsLoading(false);
-=======
       if (imagesResult.success && imagesResult.data) {
         setImages(imagesResult.data);
         console.log('📸 手动刷新图片成功');
@@ -183,19 +146,8 @@
     } catch (error) {
       console.error('手动刷新数据失败:', error);
       setConnectionStatus('disconnected');
->>>>>>> ef83feff
-    }
-  }, []);
-
-  // 初始化数据加载
-  useEffect(() => {
-    loadAllData();
-  }, [loadAllData]);
-  
-  // 数据加载函数（用于导入后刷新）
-  const loadData = useCallback(async () => {
-    await loadAllData();
-  }, [loadAllData]);
+    }
+  };
 
   // 获取监听器状态
   const getConnectionInfo = () => {
@@ -241,27 +193,6 @@
   }, [selectedImage]);
 
   // 处理图片上传
-<<<<<<< HEAD
-  const handleImageUpload = useCallback(async (image: ImageData) => {
-    // 上传后刷新数据
-    await loadAllData();
-  }, [loadAllData]);
-
-  // 处理标签创建
-  const handleTagCreate = useCallback(async (tagData: Omit<Tag, 'id'>) => {
-    try {
-      // 创建一个新标签对象
-      const newTag: Tag = {
-        id: generateId(),
-        ...tagData
-      };
-      
-      setTags(prev => [...prev, newTag]);
-      return newTag;
-    } catch (error) {
-      console.error('创建标签失败:', error);
-      throw error;
-=======
   const handleImageUpload = useCallback(async (file: File, imageName: string, prompts: Prompt[], tags: Tag[]) => {
     console.log('📤 处理图片上传:', imageName);
     try {
@@ -345,7 +276,6 @@
     } else {
       console.error('❌ 标签创建失败:', result.error);
       throw new Error(result.error || '创建失败');
->>>>>>> ef83feff
     }
   }, []);
 
@@ -379,34 +309,9 @@
   // 处理图片复制
   const handleImageDuplicate = useCallback(async (image: ImageData) => {
     try {
-<<<<<<< HEAD
-      // 创建新的图片数据，移除id和更新时间戳
-      const { id, createdAt, updatedAt, ...imageDataWithoutId } = image;
-      const duplicatedImageData = {
-        ...imageDataWithoutId,
-        title: `${image.title} (副本)`,
-        // 复制提示词数组
-        prompts: image.prompts.map(prompt => ({
-          ...prompt,
-          id: generateId() // 为每个提示词生成新的ID
-        })),
-        // 复制标签数组
-        tags: [...image.tags]
-      };
-      
-      const result = await ApiClient.addImage(duplicatedImageData);
-      
-             if (result.success && result.data) {
-         setImages(prev => [result.data!, ...prev]);
-       } else {
-         console.error('复制图片失败:', result.error);
-         throw new Error(result.error || '复制失败');
-       }
-=======
       // 复制功能暂时禁用，因为需要重新上传文件
       console.log('复制功能开发中...');
       alert('复制功能开发中，请手动重新上传图片');
->>>>>>> ef83feff
     } catch (error) {
       console.error('复制图片失败:', error);
       throw error;
@@ -421,206 +326,56 @@
   const handleImport = useCallback(() => {
     const input = document.createElement('input');
     input.type = 'file';
-    input.accept = '.json,application/json';
+    input.accept = '.json';
     input.onchange = async (e) => {
       const file = (e.target as HTMLInputElement).files?.[0];
       if (!file) return;
       
-      // 重置并显示进度弹窗
-      resetProgress();
-      setIsProgressModalOpen(true);
-      
       try {
-        // 步骤1: 读取文件
-        updateProgress({
-          status: 'reading',
-          progress: 10,
-          message: '正在读取文件...',
-          details: `文件大小: ${(file.size / 1024 / 1024).toFixed(2)} MB`
-        });
-        
         const text = await file.text();
-        
-        // 步骤2: 解析数据
-        updateProgress({
-          status: 'parsing',
-          progress: 30,
-          message: '正在解析数据...',
-          details: '验证数据格式和完整性'
-        });
-        
         const data = JSON.parse(text);
         
-        // 步骤3: 上传数据
-        updateProgress({
-          status: 'uploading',
-          progress: 50,
-          message: '正在上传数据...',
-          details: `准备导入 ${data.images?.length || 0} 张图片`
-        });
+        // 验证数据格式
+        if (!data.images || !data.tags || !Array.isArray(data.images) || !Array.isArray(data.tags)) {
+          throw new Error('数据格式不正确');
+        }
         
-<<<<<<< HEAD
-        // 使用XMLHttpRequest以获取上传进度
-        const result = await new Promise((resolve, reject) => {
-          const xhr = new XMLHttpRequest();
-          
-          xhr.upload.onprogress = (event) => {
-            if (event.lengthComputable) {
-              const uploadProgress = 50 + (event.loaded / event.total) * 30;
-              updateProgress({
-                status: 'uploading',
-                progress: uploadProgress,
-                message: '正在上传数据...',
-                details: `已上传: ${(event.loaded / 1024 / 1024).toFixed(2)} MB / ${(event.total / 1024 / 1024).toFixed(2)} MB`
-              });
-            }
-          };
-          
-          xhr.onload = () => {
-            if (xhr.status >= 200 && xhr.status < 300) {
-              resolve(JSON.parse(xhr.responseText));
-            } else {
-              reject(new Error(xhr.statusText || '上传失败'));
-            }
-          };
-          
-          xhr.onerror = () => reject(new Error('网络错误'));
-          
-          xhr.open('POST', '/api/import');
-          xhr.setRequestHeader('Content-Type', 'application/json');
-          xhr.send(JSON.stringify({
-            data,
-            options: {
-              mode: 'merge',
-              skipDuplicates: true,
-              preserveIds: false,
-            },
-          }));
-        });
-        
-        // 步骤4: 处理数据
-        updateProgress({
-          status: 'processing',
-          progress: 90,
-          message: '正在处理数据...',
-          details: '更新本地数据缓存'
-        });
-        
-        // 重新加载数据
-        await loadData();
-=======
         // 这里可以实现批量导入逻辑
         await refreshData();
->>>>>>> ef83feff
         
-        // 完成
-        updateProgress({
-          status: 'success',
-          progress: 100,
-          message: '导入完成！',
-          details: `成功导入 ${(result as any).summary.imagesImported} 张图片，${(result as any).summary.tagsImported} 个标签，${(result as any).summary.promptsImported} 个提示词`
-        });
-        
+        alert(`导入功能开发中`);
       } catch (error) {
         console.error('导入失败:', error);
-        updateProgress({
-          status: 'error',
-          progress: 0,
-          message: '导入失败',
-          error: (error as Error).message
-        });
+        alert('导入失败: ' + (error as Error).message);
       }
     };
     input.click();
-  }, [updateProgress, resetProgress, loadData]);
+  }, []);
 
   const handleExport = useCallback(async () => {
-    // 重置并显示进度弹窗
-    resetProgress();
-    setIsProgressModalOpen(true);
-    
     try {
-      // 步骤1: 准备数据
-      updateProgress({
-        status: 'preparing',
-        progress: 20,
-        message: '正在准备导出数据...',
-        details: '收集图片、标签和提示词数据'
-      });
-      
-      // 使用XMLHttpRequest以获取下载进度
-      const { blob, filename } = await new Promise<{blob: Blob, filename: string}>((resolve, reject) => {
-        const xhr = new XMLHttpRequest();
-        
-        xhr.onprogress = (event) => {
-          if (event.lengthComputable) {
-            const downloadProgress = 20 + (event.loaded / event.total) * 60;
-            updateProgress({
-              status: 'downloading',
-              progress: downloadProgress,
-              message: '正在下载数据...',
-              details: `已下载: ${(event.loaded / 1024 / 1024).toFixed(2)} MB / ${(event.total / 1024 / 1024).toFixed(2)} MB`
-            });
-          }
-        };
-        
-        xhr.onload = () => {
-          if (xhr.status >= 200 && xhr.status < 300) {
-            // 获取文件名
-            const contentDisposition = xhr.getResponseHeader('Content-Disposition');
-            const filename = contentDisposition
-              ? contentDisposition.split('filename="')[1]?.split('"')[0]
-              : `gallery-export-${new Date().toISOString().split('T')[0]}.json`;
-            
-            resolve({ blob: xhr.response, filename });
-          } else {
-            reject(new Error(xhr.statusText || '导出失败'));
-          }
-        };
-        
-        xhr.onerror = () => reject(new Error('网络错误'));
-        
-        xhr.open('GET', '/api/export');
-        xhr.responseType = 'blob';
-        xhr.send();
-      });
-      
-      // 步骤2: 生成下载
-      updateProgress({
-        status: 'downloading',
-        progress: 90,
-        message: '正在生成下载文件...',
-        details: `文件大小: ${(blob.size / 1024 / 1024).toFixed(2)} MB`
-      });
-      
-      // 下载文件
-      const url = window.URL.createObjectURL(blob);
+      const data = {
+        images,
+        tags,
+        exportDate: new Date().toISOString()
+      };
+      
+      const blob = new Blob([JSON.stringify(data, null, 2)], { type: 'application/json' });
+      const url = URL.createObjectURL(blob);
+      
       const a = document.createElement('a');
       a.href = url;
-      a.download = filename;
-      document.body.appendChild(a);
+      a.download = `gooodcase-export-${new Date().toISOString().split('T')[0]}.json`;
       a.click();
-      window.URL.revokeObjectURL(url);
-      document.body.removeChild(a);
-      
-      // 完成
-      updateProgress({
-        status: 'success',
-        progress: 100,
-        message: '导出完成！',
-        details: `文件已保存: ${filename}`
-      });
-      
+      
+      URL.revokeObjectURL(url);
+      
+      alert(`成功导出 ${data.images.length} 张图片和 ${data.tags.length} 个标签`);
     } catch (error) {
       console.error('导出失败:', error);
-      updateProgress({
-        status: 'error',
-        progress: 0,
-        message: '导出失败',
-        error: (error as Error).message
-      });
-    }
-  }, [updateProgress, resetProgress]);
+      alert('导出失败: ' + (error as Error).message);
+    }
+  }, [images, tags]);
 
   const handleFavorites = useCallback(() => {
     setActiveView('favorites');
@@ -635,8 +390,7 @@
 
   const handleSettings = useCallback(() => {
     setActiveView('settings');
-    // 设置功能暂时禁用
-    console.log('设置功能');
+    // 这里可以打开设置弹窗
   }, []);
 
   const handleLarkDoc = useCallback(() => {
@@ -653,24 +407,6 @@
   const closeUploadModal = useCallback(() => {
     setIsUploadModalOpen(false);
   }, []);
-
-  // 关闭进度弹窗
-  const closeProgressModal = useCallback(() => {
-    setIsProgressModalOpen(false);
-    resetProgress();
-  }, [resetProgress]);
-
-
-
-  // 取消操作
-  const handleCancelOperation = useCallback(() => {
-    updateProgress({
-      status: 'cancelled',
-      progress: 0,
-      message: '操作已取消'
-    });
-  }, [updateProgress]);
-
 
   if (isLoading) {
     return (
@@ -729,8 +465,6 @@
             selectedTags={searchFilters.tags}
             onTagsChange={(tags) => setSearchFilters(prev => ({ ...prev, tags }))} />
           
-
-          
           {/* 图片网格 */}
           <motion.div
             initial={{ opacity: 0, y: 20 }}
@@ -742,8 +476,6 @@
               loading={isLoading}
               onImageClick={handleImageClick} />
           </motion.div>
-          
-
 
           {/* 统计信息 */}
           {filteredImages.length > 0 && (
@@ -793,18 +525,6 @@
           onUpload={handleImageUpload}
           availableTags={tags}
           onCreateTag={handleTagCreate} />
-
-        {/* 进度弹窗 */}
-        <ProgressModal
-          isOpen={isProgressModalOpen}
-          onClose={closeProgressModal}
-          onCancel={handleCancelOperation}
-          progressInfo={progressInfo}
-          title={progressInfo.status === 'uploading' || progressInfo.status === 'reading' || progressInfo.status === 'parsing' ? '数据导入' : '数据导出'}
-          allowCancel={!['success', 'error', 'cancelled'].includes(progressInfo.status)}
-        />
-
-
       </div>
     </>
   );
